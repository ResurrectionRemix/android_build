#!/bin/bash
#
# Copyright (C) 2008 The Android Open Source Project
#
# Licensed under the Apache License, Version 2.0 (the "License");
# you may not use this file except in compliance with the License.
# You may obtain a copy of the License at
#
#      http://www.apache.org/licenses/LICENSE-2.0
#
# Unless required by applicable law or agreed to in writing, software
# distributed under the License is distributed on an "AS IS" BASIS,
# WITHOUT WARRANTIES OR CONDITIONS OF ANY KIND, either express or implied.
# See the License for the specific language governing permissions and
# limitations under the License.
#

#
# Finds files with the specified name under a particular directory, stopping
# the search in a given subdirectory when the file is found.
#

set -o nounset  # fail when dereferencing unset variables
set -o errexit  # fail if any subcommand fails

progName=`basename $0`

function warn() {
    echo "$progName: $@" >&2
}

function trace() {
    echo "$progName: $@"
}

function usage() {
    if [[ $# > 0 ]]
    then
        warn $@
    fi
    cat <<-EOF
Usage: $progName [<options>] <dirlist> <filename>
Options:
       --mindepth=<mindepth>
       --maxdepth=<maxdepth>
       Both behave in the same way as their find(1) equivalents.
       --prune=<glob>
       Avoids returning results from any path matching the given glob-style
       pattern (e.g., "*/out/*"). May be used multiple times.
EOF
    exit 1
}

function fail() {
    warn $@
    exit 1
}

if [ $# -lt 2 ]
then
    usage
fi

findargs=""
while [[ "${1:0:2}" == "--" ]]
do
    arg=${1:2}
    name=${arg%%=*}
    value=${arg##*=}
    if [[ "$name" == "mindepth" || "$name" == "maxdepth" ]]
    then
        # Add to beginning of findargs; these must come before the expression.
        findargs="-$name $value $findargs"
    elif [[ "$name" == "prune" ]]
    then
        # Add to end of findargs; these are part of the expression.
        findargs="$findargs -path $value -prune -or"
    fi
    shift
done

nargs=$#
# The filename is the last argument
filename="${!nargs}"

# Print out all files that match, as long as the path isn't explicitly
# pruned. This will print out extraneous results from directories whose
# parents have a match. These are filtered out by the awk script below.
<<<<<<< HEAD
find -L "${@:1:$nargs-1}" $findargs -type f -name "$filename" -print |
=======
find -L "${@:1:$nargs-1}" $findargs -type f -name "$filename" -print 2>/dev/null |
>>>>>>> 6c8cafac

# Only pass along the directory of each match.
sed -e 's/\/[^\/]*$/\//' |

# Sort the output, so directories appear immediately before their contents.
# If there are any duplicates, the awk script will implicitly ignore them.
# The LC_ALL=C forces sort(1) to use bytewise ordering instead of listening
# to the locale, which may do case-insensitive and/or alphanumeric-only
# sorting.
LC_ALL=C sort |

# Always print the first line, which can't possibly be covered by a
# parent directory match. After that, only print lines where the last
# line printed isn't a prefix.
awk -v "filename=$filename" '
    (NR == 1) || (index($0, last) != 1) {
        last = $0;
        printf("%s%s\n", $0, filename);
    }
'<|MERGE_RESOLUTION|>--- conflicted
+++ resolved
@@ -86,11 +86,7 @@
 # Print out all files that match, as long as the path isn't explicitly
 # pruned. This will print out extraneous results from directories whose
 # parents have a match. These are filtered out by the awk script below.
-<<<<<<< HEAD
-find -L "${@:1:$nargs-1}" $findargs -type f -name "$filename" -print |
-=======
 find -L "${@:1:$nargs-1}" $findargs -type f -name "$filename" -print 2>/dev/null |
->>>>>>> 6c8cafac
 
 # Only pass along the directory of each match.
 sed -e 's/\/[^\/]*$/\//' |
