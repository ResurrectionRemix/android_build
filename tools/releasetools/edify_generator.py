# Copyright (C) 2009 The Android Open Source Project
#
# Licensed under the Apache License, Version 2.0 (the "License");
# you may not use this file except in compliance with the License.
# You may obtain a copy of the License at
#
#      http://www.apache.org/licenses/LICENSE-2.0
#
# Unless required by applicable law or agreed to in writing, software
# distributed under the License is distributed on an "AS IS" BASIS,
# WITHOUT WARRANTIES OR CONDITIONS OF ANY KIND, either express or implied.
# See the License for the specific language governing permissions and
# limitations under the License.

import os
import re

import common

class EdifyGenerator(object):
  """Class to generate scripts in the 'edify' recovery script language
  used from donut onwards."""

  def __init__(self, version, info):
    self.script = []
    self.mounts = set()
    self.version = version
    self.info = info

  def MakeTemporary(self):
    """Make a temporary script object whose commands can latter be
    appended to the parent script with AppendScript().  Used when the
    caller wants to generate script commands out-of-order."""
    x = EdifyGenerator(self.version, self.info)
    x.mounts = self.mounts
    return x

  @staticmethod
  def _WordWrap(cmd, linelen=80):
    """'cmd' should be a function call with null characters after each
    parameter (eg, "somefun(foo,\0bar,\0baz)").  This function wraps cmd
    to a given line length, replacing nulls with spaces and/or newlines
    to format it nicely."""
    indent = cmd.index("(")+1
    out = []
    first = True
    x = re.compile("^(.{,%d})\0" % (linelen-indent,))
    while True:
      if not first:
        out.append(" " * indent)
      first = False
      m = x.search(cmd)
      if not m:
        parts = cmd.split("\0", 1)
        out.append(parts[0]+"\n")
        if len(parts) == 1:
          break
        else:
          cmd = parts[1]
          continue
      out.append(m.group(1)+"\n")
      cmd = cmd[m.end():]

    return "".join(out).replace("\0", " ").rstrip("\n")

  def AppendScript(self, other):
    """Append the contents of another script (which should be created
    with temporary=True) to this one."""
    self.script.extend(other.script)

  def AssertSomeFingerprint(self, *fp):
    """Assert that the current system build fingerprint is one of *fp."""
    if not fp:
      raise ValueError("must specify some fingerprints")
    cmd = (
           ' ||\n    '.join([('file_getprop("/system/build.prop", '
                         '"ro.build.fingerprint") == "%s"')
                        % i for i in fp]) +
           ' ||\n    abort("Package expects build fingerprint of %s; this '
           'device has " + getprop("ro.build.fingerprint") + ".");'
           ) % (" or ".join(fp),)
    self.script.append(cmd)

  def AssertOlderBuild(self, timestamp, timestamp_text):
    """Assert that the build on the device is older (or the same as)
    the given timestamp."""
    self.script.append(
        ('(!less_than_int(%s, getprop("ro.build.date.utc"))) || '
         'abort("Can\'t install this package (%s) over newer '
         'build (" + getprop("ro.build.date") + ").");'
         ) % (timestamp, timestamp_text))

  def AssertDevice(self, device):
    """Assert that the device identifier is the given string."""
<<<<<<< HEAD
    cmd = ('assert(' +
           ' || \0'.join(['getprop("ro.product.device") == "%s" || getprop("ro.build.product") == "%s"'
                         % (i, i) for i in device.split(",")]) +
           ');')
    self.script.append(self._WordWrap(cmd))
=======
    cmd = ('getprop("ro.product.device") == "%s" || '
           'abort("This package is for \\"%s\\" devices; '
           'this is a \\"" + getprop("ro.product.device") + "\\".");'
           ) % (device, device)
    self.script.append(cmd)
>>>>>>> b18be4ac

  def AssertSomeBootloader(self, *bootloaders):
    """Asert that the bootloader version is one of *bootloaders."""
    cmd = ("assert(" +
           " ||\0".join(['getprop("ro.bootloader") == "%s"' % (b,)
                         for b in bootloaders]) +
           ");")
    self.script.append(self._WordWrap(cmd))

  def RunBackup(self, command):
    self.script.append('package_extract_file("system/bin/backuptool.sh", "/tmp/backuptool.sh");')
    self.script.append('package_extract_file("system/bin/backuptool.functions", "/tmp/backuptool.functions");')
    self.script.append('set_perm(0, 0, 0777, "/tmp/backuptool.sh");')
    self.script.append('set_perm(0, 0, 0644, "/tmp/backuptool.functions");')
    self.script.append(('run_program("/tmp/backuptool.sh", "%s");' % command))
    if command == "restore":
        self.script.append('delete("/system/bin/backuptool.sh");')
        self.script.append('delete("/system/bin/backuptool.functions");')

  def ShowProgress(self, frac, dur):
    """Update the progress bar, advancing it over 'frac' over the next
    'dur' seconds.  'dur' may be zero to advance it via SetProgress
    commands instead of by time."""
    self.script.append("show_progress(%f, %d);" % (frac, int(dur)))

  def SetProgress(self, frac):
    """Set the position of the progress bar within the chunk defined
    by the most recent ShowProgress call.  'frac' should be in
    [0,1]."""
    self.script.append("set_progress(%f);" % (frac,))

  def PatchCheck(self, filename, *sha1):
    """Check that the given file (or MTD reference) has one of the
    given *sha1 hashes, checking the version saved in cache if the
    file does not match."""
    self.script.append(
        'apply_patch_check("%s"' % (filename,) +
        "".join([', "%s"' % (i,) for i in sha1]) +
        ') || abort("\\"%s\\" has unexpected contents.");' % (filename,))

  def FileCheck(self, filename, *sha1):
    """Check that the given file (or MTD reference) has one of the
    given *sha1 hashes."""
    self.script.append('assert(sha1_check(read_file("%s")' % (filename,) +
                       "".join([', "%s"' % (i,) for i in sha1]) +
                       '));')

  def CacheFreeSpaceCheck(self, amount):
    """Check that there's at least 'amount' space that can be made
    available on /cache."""
    self.script.append(('apply_patch_space(%d) || abort("Not enough free space '
                        'on /system to apply patches.");') % (amount,))

  def Mount(self, mount_point):
    """Mount the partition with the given mount_point."""
    fstab = self.info.get("fstab", None)
    if fstab:
      p = fstab[mount_point]
      self.script.append('mount("%s", "%s", "%s", "%s");' %
                         (p.fs_type, common.PARTITION_TYPES[p.fs_type],
                          p.device, p.mount_point))
      self.mounts.add(p.mount_point)

  def Unmount(self, mount_point):
    """Unmount the partiiton with the given mount_point."""
    if mount_point in self.mounts:
      self.mounts.remove(mount_point)
      self.script.append('unmount("%s");' % (mount_point,))

  def UnpackPackageDir(self, src, dst):
    """Unpack a given directory from the OTA package into the given
    destination directory."""
    self.script.append('package_extract_dir("%s", "%s");' % (src, dst))

  def Comment(self, comment):
    """Write a comment into the update script."""
    self.script.append("")
    for i in comment.split("\n"):
      self.script.append("# " + i)
    self.script.append("")

  def Print(self, message):
    """Log a message to the screen (if the logs are visible)."""
    self.script.append('ui_print("%s");' % (message,))

  def FormatPartition(self, partition):
    """Format the given partition, specified by its mount point (eg,
    "/system")."""

    reserve_size = 0
    fstab = self.info.get("fstab", None)
    if fstab:
      p = fstab[partition]
      self.script.append('format("%s", "%s", "%s", "%s", "%s");' %
                         (p.fs_type, common.PARTITION_TYPES[p.fs_type],
                          p.device, p.length, p.mount_point))

  def DeleteFiles(self, file_list):
    """Delete all files in file_list."""
    if not file_list: return
    cmd = "delete(" + ",\0".join(['"%s"' % (i,) for i in file_list]) + ");"
    self.script.append(self._WordWrap(cmd))

  def ApplyPatch(self, srcfile, tgtfile, tgtsize, tgtsha1, *patchpairs):
    """Apply binary patches (in *patchpairs) to the given srcfile to
    produce tgtfile (which may be "-" to indicate overwriting the
    source file."""
    if len(patchpairs) % 2 != 0 or len(patchpairs) == 0:
      raise ValueError("bad patches given to ApplyPatch")
    cmd = ['apply_patch("%s",\0"%s",\0%s,\0%d'
           % (srcfile, tgtfile, tgtsha1, tgtsize)]
    for i in range(0, len(patchpairs), 2):
      cmd.append(',\0%s, package_extract_file("%s")' % patchpairs[i:i+2])
    cmd.append(');')
    cmd = "".join(cmd)
    self.script.append(self._WordWrap(cmd))

  def WriteRawImage(self, mount_point, fn):
    """Write the given package file into the partition for the given
    mount point."""

    fstab = self.info["fstab"]
    if fstab:
      p = fstab[mount_point]
      partition_type = common.PARTITION_TYPES[p.fs_type]
      args = {'device': p.device, 'fn': fn}
      if partition_type == "MTD":
        self.script.append(
            'package_extract_file("%(fn)s", "/tmp/boot.img");'
            'write_raw_image("/tmp/boot.img", "%(device)s");' % args
            % args)
      elif partition_type == "EMMC":
        self.script.append(
            'package_extract_file("%(fn)s", "%(device)s");' % args)
      elif partition_type == "BML":
	        self.script.append(
            ('assert(package_extract_file("%(fn)s", "/tmp/%(device)s.img"),\n'
             '       write_raw_image("/tmp/%(device)s.img", "%(device)s"),\n'
             '       delete("/tmp/%(device)s.img"));') % args)
      else:
        raise ValueError("don't know how to write \"%s\" partitions" % (p.fs_type,))

  def SetPermissions(self, fn, uid, gid, mode, selabel, capabilities):
    """Set file ownership and permissions."""
    if not self.info.get("use_set_metadata", False):
      self.script.append('set_perm(%d, %d, 0%o, "%s");' % (uid, gid, mode, fn))
    else:
      if capabilities is None: capabilities = "0x0"
      cmd = 'set_metadata("%s", "uid", %d, "gid", %d, "mode", 0%o, ' \
          '"capabilities", %s' % (fn, uid, gid, mode, capabilities)
      if selabel is not None:
        cmd += ', "selabel", "%s"' % ( selabel )
      cmd += ');'
      self.script.append(cmd)

  def SetPermissionsRecursive(self, fn, uid, gid, dmode, fmode, selabel, capabilities):
    """Recursively set path ownership and permissions."""
    if not self.info.get("use_set_metadata", False):
      self.script.append('set_perm_recursive(%d, %d, 0%o, 0%o, "%s");'
                         % (uid, gid, dmode, fmode, fn))
    else:
      if capabilities is None: capabilities = "0x0"
      cmd = 'set_metadata_recursive("%s", "uid", %d, "gid", %d, ' \
          '"dmode", 0%o, "fmode", 0%o, "capabilities", %s' \
          % (fn, uid, gid, dmode, fmode, capabilities)
      if selabel is not None:
        cmd += ', "selabel", "%s"' % ( selabel )
      cmd += ');'
      self.script.append(cmd)

  def MakeSymlinks(self, symlink_list):
    """Create symlinks, given a list of (dest, link) pairs."""
    by_dest = {}
    for d, l in symlink_list:
      by_dest.setdefault(d, []).append(l)

    for dest, links in sorted(by_dest.iteritems()):
      cmd = ('symlink("%s", ' % (dest,) +
             ",\0".join(['"' + i + '"' for i in sorted(links)]) + ");")
      self.script.append(self._WordWrap(cmd))

  def AppendExtra(self, extra):
    """Append text verbatim to the output script."""
    self.script.append(extra)

  def UnmountAll(self):
    for p in sorted(self.mounts):
      self.script.append('unmount("%s");' % (p,))
    self.mounts = set()

  def AddToZip(self, input_zip, output_zip, input_path=None):
    """Write the accumulated script to the output_zip file.  input_zip
    is used as the source for the 'updater' binary needed to run
    script.  If input_path is not None, it will be used as a local
    path for the binary instead of input_zip."""

    self.UnmountAll()

    common.ZipWriteStr(output_zip, "META-INF/com/google/android/updater-script",
                       "\n".join(self.script) + "\n")

    if input_path is None:
      data = input_zip.read("OTA/bin/updater")
    else:
      data = open(os.path.join(input_path, "updater")).read()
    common.ZipWriteStr(output_zip, "META-INF/com/google/android/update-binary",
                       data, perms=0755)<|MERGE_RESOLUTION|>--- conflicted
+++ resolved
@@ -92,19 +92,13 @@
 
   def AssertDevice(self, device):
     """Assert that the device identifier is the given string."""
-<<<<<<< HEAD
     cmd = ('assert(' +
-           ' || \0'.join(['getprop("ro.product.device") == "%s" || getprop("ro.build.product") == "%s"'
-                         % (i, i) for i in device.split(",")]) +
+           ' || \0'.join(['getprop("ro.product.device") == "%s" || getprop("ro.build.product") == "%s" || '
+           'abort("This package is for \\"%s\\" devices; '
+           'this is a \\"" + getprop("ro.product.device") + "\\".");'
+                         % (i, i, i) for i in device.split(",")]) +
            ');')
     self.script.append(self._WordWrap(cmd))
-=======
-    cmd = ('getprop("ro.product.device") == "%s" || '
-           'abort("This package is for \\"%s\\" devices; '
-           'this is a \\"" + getprop("ro.product.device") + "\\".");'
-           ) % (device, device)
-    self.script.append(cmd)
->>>>>>> b18be4ac
 
   def AssertSomeBootloader(self, *bootloaders):
     """Asert that the bootloader version is one of *bootloaders."""
