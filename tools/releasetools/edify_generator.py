--- conflicted
+++ resolved
@@ -111,14 +111,6 @@
         self.script.append('delete("/system/bin/backuptool.sh");')
         self.script.append('delete("/system/bin/backuptool.functions");')
 
-<<<<<<< HEAD
-  def RunConfig(self, command):
-    self.script.append('package_extract_file("system/bin/modelid_cfg.sh", "/tmp/modelid_cfg.sh");')
-    self.script.append('set_perm(0, 0, 0777, "/tmp/modelid_cfg.sh");')
-    self.script.append(('run_program("/tmp/modelid_cfg.sh", "%s");' % command))
-
-=======
->>>>>>> 85f6bdb7
   def ShowProgress(self, frac, dur):
     """Update the progress bar, advancing it over 'frac' over the next
     'dur' seconds.  'dur' may be zero to advance it via SetProgress
