#!/usr/bin/env python
#
# Copyright (C) 2014 The Android Open Source Project
#
# Licensed under the Apache License, Version 2.0 (the "License");
# you may not use this file except in compliance with the License.
# You may obtain a copy of the License at
#
#      http://www.apache.org/licenses/LICENSE-2.0
#
# Unless required by applicable law or agreed to in writing, software
# distributed under the License is distributed on an "AS IS" BASIS,
# WITHOUT WARRANTIES OR CONDITIONS OF ANY KIND, either express or implied.
# See the License for the specific language governing permissions and
# limitations under the License.

"""
Given a target-files zipfile that does not contain images (ie, does
not have an IMAGES/ top-level subdirectory), produce the images and
add them to the zipfile.

Usage:  add_img_to_target_files target_files
"""

from __future__ import print_function

import sys

if sys.hexversion < 0x02070000:
  print("Python 2.7 or newer is required.", file=sys.stderr)
  sys.exit(1)

import datetime
import errno
import os
import shutil
import tempfile
import zipfile

import build_image
import common
import sparse_img

OPTIONS = common.OPTIONS

OPTIONS.add_missing = False
OPTIONS.rebuild_recovery = False
OPTIONS.replace_verity_public_key = False
OPTIONS.replace_verity_private_key = False
OPTIONS.verity_signer_path = None

def GetCareMap(which, imgname):
  """Generate care_map of system (or vendor) partition"""

  assert which in ("system", "vendor")
  _, blk_device = common.GetTypeAndDevice("/" + which, OPTIONS.info_dict)

  simg = sparse_img.SparseImage(imgname)
  care_map_list = []
  care_map_list.append(blk_device)
  care_map_list.append(simg.care_map.to_string_raw())
  return care_map_list


def AddSystem(output_zip, prefix="IMAGES/", recovery_img=None, boot_img=None):
  """Turn the contents of SYSTEM into a system image and store it in
  output_zip."""

  prebuilt_path = os.path.join(OPTIONS.input_tmp, prefix, "system.img")
  if os.path.exists(prebuilt_path):
    print("system.img already exists in %s, no need to rebuild..." % prefix)
    return prebuilt_path

  def output_sink(fn, data):
    ofile = open(os.path.join(OPTIONS.input_tmp, "SYSTEM", fn), "w")
    ofile.write(data)
    ofile.close()

  if OPTIONS.rebuild_recovery:
    print("Building new recovery patch")
    common.MakeRecoveryPatch(OPTIONS.input_tmp, output_sink, recovery_img,
                             boot_img, info_dict=OPTIONS.info_dict)

  block_list = common.MakeTempFile(prefix="system-blocklist-", suffix=".map")
  imgname = BuildSystem(OPTIONS.input_tmp, OPTIONS.info_dict,
                        block_list=block_list)
  common.ZipWrite(output_zip, imgname, prefix + "system.img")
  common.ZipWrite(output_zip, block_list, prefix + "system.map")
  return imgname


def BuildSystem(input_dir, info_dict, block_list=None):
  """Build the (sparse) system image and return the name of a temp
  file containing it."""
  return CreateImage(input_dir, info_dict, "system", block_list=block_list)


def AddSystemOther(output_zip, prefix="IMAGES/"):
  """Turn the contents of SYSTEM_OTHER into a system_other image
  and store it in output_zip."""

  prebuilt_path = os.path.join(OPTIONS.input_tmp, prefix, "system_other.img")
  if os.path.exists(prebuilt_path):
<<<<<<< HEAD
    print "system_other.img already exists in %s, no need to rebuild..." % (prefix,)
=======
    print("system_other.img already exists in %s, no need to rebuild..." % prefix)
>>>>>>> a05eac51
    return

  imgname = BuildSystemOther(OPTIONS.input_tmp, OPTIONS.info_dict)
  common.ZipWrite(output_zip, imgname, prefix + "system_other.img")

def BuildSystemOther(input_dir, info_dict):
  """Build the (sparse) system_other image and return the name of a temp
  file containing it."""
  return CreateImage(input_dir, info_dict, "system_other", block_list=None)


def AddVendor(output_zip, prefix="IMAGES/"):
  """Turn the contents of VENDOR into a vendor image and store in it
  output_zip."""

  prebuilt_path = os.path.join(OPTIONS.input_tmp, prefix, "vendor.img")
  if os.path.exists(prebuilt_path):
    print("vendor.img already exists in %s, no need to rebuild..." % prefix)
    return prebuilt_path

  block_list = common.MakeTempFile(prefix="vendor-blocklist-", suffix=".map")
  imgname = BuildVendor(OPTIONS.input_tmp, OPTIONS.info_dict,
                        block_list=block_list)
  common.ZipWrite(output_zip, imgname, prefix + "vendor.img")
  common.ZipWrite(output_zip, block_list, prefix + "vendor.map")
  return imgname


def BuildVendor(input_dir, info_dict, block_list=None):
  """Build the (sparse) vendor image and return the name of a temp
  file containing it."""
  return CreateImage(input_dir, info_dict, "vendor", block_list=block_list)

def AddOem(output_zip, prefix="IMAGES/"):
  """Turn the contents of OEM into a oem image and store in it
  output_zip."""

  prebuilt_path = os.path.join(OPTIONS.input_tmp, prefix, "oem.img")
  if os.path.exists(prebuilt_path):
    print("oem.img already exists in %s, no need to rebuild..." % (prefix,))
    return

  block_list = common.MakeTempFile(prefix="oem-blocklist-", suffix=".map")
  imgname = BuildOem(OPTIONS.input_tmp, OPTIONS.info_dict,
                     block_list=block_list)
  with open(imgname, "rb") as f:
    common.ZipWriteStr(output_zip, prefix + "oem.img", f.read())
  with open(block_list, "rb") as f:
    common.ZipWriteStr(output_zip, prefix + "oem.map", f.read())


def BuildOem(input_dir, info_dict, block_list=None):
  """Build the (sparse) oem image and return the name of a temp
  file containing it."""
  return CreateImage(input_dir, info_dict, "oem", block_list=block_list)


def CreateImage(input_dir, info_dict, what, block_list=None):
  print("creating " + what + ".img...")

  img = common.MakeTempFile(prefix=what + "-", suffix=".img")

  # The name of the directory it is making an image out of matters to
  # mkyaffs2image.  It wants "system" but we have a directory named
  # "SYSTEM", so create a symlink.
  try:
    os.symlink(os.path.join(input_dir, what.upper()),
               os.path.join(input_dir, what))
  except OSError as e:
    # bogus error on my mac version?
    #   File "./build/tools/releasetools/img_from_target_files"
    #     os.path.join(OPTIONS.input_tmp, "system"))
    # OSError: [Errno 17] File exists
    if e.errno == errno.EEXIST:
      pass

  image_props = build_image.ImagePropFromGlobalDict(info_dict, what)
  fstab = info_dict["fstab"]
  mount_point = "/" + what
  if fstab and mount_point in fstab:
    image_props["fs_type"] = fstab[mount_point].fs_type

  # Use a fixed timestamp (01/01/2009) when packaging the image.
  # Bug: 24377993
  epoch = datetime.datetime.fromtimestamp(0)
  timestamp = (datetime.datetime(2009, 1, 1) - epoch).total_seconds()
  image_props["timestamp"] = int(timestamp)

  if what == "system":
    fs_config_prefix = ""
  else:
    fs_config_prefix = what + "_"

  fs_config = os.path.join(
      input_dir, "META/" + fs_config_prefix + "filesystem_config.txt")
  if not os.path.exists(fs_config):
    fs_config = None

  # Override values loaded from info_dict.
  if fs_config:
    image_props["fs_config"] = fs_config
  if block_list:
    image_props["block_list"] = block_list

  succ = build_image.BuildImage(os.path.join(input_dir, what),
                                image_props, img)
  assert succ, "build " + what + ".img image failed"

  return img


def AddUserdata(output_zip, prefix="IMAGES/"):
  """Create a userdata image and store it in output_zip.

  In most case we just create and store an empty userdata.img;
  But the invoker can also request to create userdata.img with real
  data from the target files, by setting "userdata_img_with_data=true"
  in OPTIONS.info_dict.
  """

  prebuilt_path = os.path.join(OPTIONS.input_tmp, prefix, "userdata.img")
  if os.path.exists(prebuilt_path):
    print("userdata.img already exists in %s, no need to rebuild..." % prefix)
    return

  image_props = build_image.ImagePropFromGlobalDict(OPTIONS.info_dict, "data")
  # We only allow yaffs to have a 0/missing partition_size.
  # Extfs, f2fs must have a size. Skip userdata.img if no size.
  if (not image_props.get("fs_type", "").startswith("yaffs") and
      not image_props.get("partition_size")):
    return

  print("creating userdata.img...")

  # Use a fixed timestamp (01/01/2009) when packaging the image.
  # Bug: 24377993
  epoch = datetime.datetime.fromtimestamp(0)
  timestamp = (datetime.datetime(2009, 1, 1) - epoch).total_seconds()
  image_props["timestamp"] = int(timestamp)

  # The name of the directory it is making an image out of matters to
  # mkyaffs2image.  So we create a temp dir, and within it we create an
  # empty dir named "data", or a symlink to the DATA dir,
  # and build the image from that.
  temp_dir = tempfile.mkdtemp()
  user_dir = os.path.join(temp_dir, "data")
  empty = (OPTIONS.info_dict.get("userdata_img_with_data") != "true")
  if empty:
    # Create an empty dir.
    os.mkdir(user_dir)
  else:
    # Symlink to the DATA dir.
    os.symlink(os.path.join(OPTIONS.input_tmp, "DATA"),
               user_dir)

  img = tempfile.NamedTemporaryFile()

  fstab = OPTIONS.info_dict["fstab"]
  if fstab:
    image_props["fs_type"] = fstab["/data"].fs_type
  succ = build_image.BuildImage(user_dir, image_props, img.name)
  assert succ, "build userdata.img image failed"

  common.CheckSize(img.name, "userdata.img", OPTIONS.info_dict)
  common.ZipWrite(output_zip, img.name, prefix + "userdata.img")
  img.close()
  shutil.rmtree(temp_dir)


def AddUserdataExtra(output_zip, prefix="IMAGES/"):
  """Create extra userdata image and store it in output_zip."""

  image_props = build_image.ImagePropFromGlobalDict(OPTIONS.info_dict,
                                                  "data_extra")

  # The build system has to explicitly request extra userdata.
  if "fs_type" not in image_props:
    return

  extra_name = image_props.get("partition_name", "extra")

  prebuilt_path = os.path.join(OPTIONS.input_tmp, prefix, "userdata_%s.img" % extra_name)
  if os.path.exists(prebuilt_path):
    print("userdata_%s.img already exists in %s, no need to rebuild..." % (extra_name, prefix,))
    return

  # We only allow yaffs to have a 0/missing partition_size.
  # Extfs, f2fs must have a size. Skip userdata_extra.img if no size.
  if (not image_props.get("fs_type", "").startswith("yaffs") and
      not image_props.get("partition_size")):
    return

  print("creating userdata_%s.img..." % extra_name)

  # The name of the directory it is making an image out of matters to
  # mkyaffs2image.  So we create a temp dir, and within it we create an
  # empty dir named "data", and build the image from that.
  temp_dir = tempfile.mkdtemp()
  user_dir = os.path.join(temp_dir, "data")
  os.mkdir(user_dir)
  img = tempfile.NamedTemporaryFile()

  fstab = OPTIONS.info_dict["fstab"]
  if fstab:
    image_props["fs_type" ] = fstab["/data"].fs_type
  succ = build_image.BuildImage(user_dir, image_props, img.name)
  assert succ, "build userdata_%s.img image failed" % extra_name

  # Disable size check since this fetches original data partition size
  #common.CheckSize(img.name, "userdata_extra.img", OPTIONS.info_dict)
  output_zip.write(img.name, prefix + "userdata_%s.img" % extra_name)
  img.close()
  os.rmdir(user_dir)
  os.rmdir(temp_dir)


def AddCache(output_zip, prefix="IMAGES/"):
  """Create an empty cache image and store it in output_zip."""

  prebuilt_path = os.path.join(OPTIONS.input_tmp, prefix, "cache.img")
  if os.path.exists(prebuilt_path):
    print("cache.img already exists in %s, no need to rebuild..." % prefix)
    return

  image_props = build_image.ImagePropFromGlobalDict(OPTIONS.info_dict, "cache")
  # The build system has to explicitly request for cache.img.
  if "fs_type" not in image_props:
    return

  print("creating cache.img...")

  # Use a fixed timestamp (01/01/2009) when packaging the image.
  # Bug: 24377993
  epoch = datetime.datetime.fromtimestamp(0)
  timestamp = (datetime.datetime(2009, 1, 1) - epoch).total_seconds()
  image_props["timestamp"] = int(timestamp)

  # The name of the directory it is making an image out of matters to
  # mkyaffs2image.  So we create a temp dir, and within it we create an
  # empty dir named "cache", and build the image from that.
  temp_dir = tempfile.mkdtemp()
  user_dir = os.path.join(temp_dir, "cache")
  os.mkdir(user_dir)
  img = tempfile.NamedTemporaryFile()

  fstab = OPTIONS.info_dict["fstab"]
  if fstab:
    image_props["fs_type"] = fstab["/cache"].fs_type
  succ = build_image.BuildImage(user_dir, image_props, img.name)
  assert succ, "build cache.img image failed"

  common.CheckSize(img.name, "cache.img", OPTIONS.info_dict)
  common.ZipWrite(output_zip, img.name, prefix + "cache.img")
  img.close()
  os.rmdir(user_dir)
  os.rmdir(temp_dir)


def AddImagesToTargetFiles(filename):
  OPTIONS.input_tmp, input_zip = common.UnzipTemp(filename)

  if not OPTIONS.add_missing:
    for n in input_zip.namelist():
      if n.startswith("IMAGES/"):
        print("target_files appears to already contain images.")
        sys.exit(1)

  try:
    input_zip.getinfo("VENDOR/")
    has_vendor = True
  except KeyError:
    has_vendor = False

  try:
    input_zip.getinfo("OEM/")
    has_oem = True
  except KeyError:
    has_oem = False

  has_system_other = "SYSTEM_OTHER/" in input_zip.namelist()


  OPTIONS.info_dict = common.LoadInfoDict(input_zip, OPTIONS.input_tmp)

  common.ZipClose(input_zip)
  output_zip = zipfile.ZipFile(filename, "a",
                               compression=zipfile.ZIP_DEFLATED)

  has_recovery = (OPTIONS.info_dict.get("no_recovery") != "true")

  def banner(s):
    print("\n\n++++ " + s + " ++++\n\n")

  banner("boot")
  prebuilt_path = os.path.join(OPTIONS.input_tmp, "IMAGES", "boot.img")
  boot_image = None
  if os.path.exists(prebuilt_path):
    print("boot.img already exists in IMAGES/, no need to rebuild...")
    if OPTIONS.rebuild_recovery:
      boot_image = common.GetBootableImage(
          "IMAGES/boot.img", "boot.img", OPTIONS.input_tmp, "BOOT")
  else:
    boot_image = common.GetBootableImage(
        "IMAGES/boot.img", "boot.img", OPTIONS.input_tmp, "BOOT")
    if boot_image:
      boot_image.AddToZip(output_zip)

  recovery_image = None
  if has_recovery:
    banner("recovery")
    prebuilt_path = os.path.join(OPTIONS.input_tmp, "IMAGES", "recovery.img")
    if os.path.exists(prebuilt_path):
      print("recovery.img already exists in IMAGES/, no need to rebuild...")
      if OPTIONS.rebuild_recovery:
        recovery_image = common.GetBootableImage(
            "IMAGES/recovery.img", "recovery.img", OPTIONS.input_tmp,
            "RECOVERY")
    else:
      recovery_image = common.GetBootableImage(
          "IMAGES/recovery.img", "recovery.img", OPTIONS.input_tmp, "RECOVERY")
      if recovery_image:
        recovery_image.AddToZip(output_zip)

  banner("system")
  system_imgname = AddSystem(output_zip, recovery_img=recovery_image,
                             boot_img=boot_image)
  vendor_imgname = None
  if has_vendor:
    banner("vendor")
    vendor_imgname = AddVendor(output_zip)
  if has_system_other:
    banner("system_other")
    AddSystemOther(output_zip)
  banner("userdata")
  AddUserdata(output_zip)
  banner("extrauserdata")
  AddUserdataExtra(output_zip)
  banner("cache")
  AddCache(output_zip)
  if has_oem:
    banner("oem")
    AddOem(output_zip)


  # For devices using A/B update, copy over images from RADIO/ to IMAGES/ and
  # make sure we have all the needed images ready under IMAGES/.
  ab_partitions = os.path.join(OPTIONS.input_tmp, "META", "ab_partitions.txt")
  if os.path.exists(ab_partitions):
    with open(ab_partitions, 'r') as f:
      lines = f.readlines()
    # For devices using A/B update, generate care_map for system and vendor
    # partitions (if present), then write this file to target_files package.
    care_map_list = []
    for line in lines:
      if line.strip() == "system" and OPTIONS.info_dict.get(
          "system_verity_block_device", None) is not None:
        assert os.path.exists(system_imgname)
        care_map_list += GetCareMap("system", system_imgname)
      if line.strip() == "vendor" and OPTIONS.info_dict.get(
          "vendor_verity_block_device", None) is not None:
        assert os.path.exists(vendor_imgname)
        care_map_list += GetCareMap("vendor", vendor_imgname)

      img_name = line.strip() + ".img"
      img_radio_path = os.path.join(OPTIONS.input_tmp, "RADIO", img_name)
      if os.path.exists(img_radio_path):
        common.ZipWrite(output_zip, img_radio_path,
                        os.path.join("IMAGES", img_name))

      # Zip spec says: All slashes MUST be forward slashes.
      img_path = 'IMAGES/' + img_name
      assert img_path in output_zip.namelist(), "cannot find " + img_name

    if care_map_list:
      file_path = "META/care_map.txt"
      common.ZipWriteStr(output_zip, file_path, '\n'.join(care_map_list))

  common.ZipClose(output_zip)

def main(argv):
  def option_handler(o, a):
    if o in ("-a", "--add_missing"):
      OPTIONS.add_missing = True
    elif o in ("-r", "--rebuild_recovery",):
      OPTIONS.rebuild_recovery = True
    elif o == "--replace_verity_private_key":
      OPTIONS.replace_verity_private_key = (True, a)
    elif o == "--replace_verity_public_key":
      OPTIONS.replace_verity_public_key = (True, a)
    elif o == "--verity_signer_path":
      OPTIONS.verity_signer_path = a
    else:
      return False
    return True

  args = common.ParseOptions(
      argv, __doc__, extra_opts="ar",
      extra_long_opts=["add_missing", "rebuild_recovery",
                       "replace_verity_public_key=",
                       "replace_verity_private_key=",
                       "verity_signer_path="],
      extra_option_handler=option_handler)


  if len(args) != 1:
    common.Usage(__doc__)
    sys.exit(1)

  AddImagesToTargetFiles(args[0])
  print("done.")

if __name__ == '__main__':
  try:
    common.CloseInheritedPipes()
    main(sys.argv[1:])
  except common.ExternalError as e:
    print()
    print("   ERROR: %s" % e)
    print()
    sys.exit(1)
  finally:
    common.Cleanup()<|MERGE_RESOLUTION|>--- conflicted
+++ resolved
@@ -101,11 +101,7 @@
 
   prebuilt_path = os.path.join(OPTIONS.input_tmp, prefix, "system_other.img")
   if os.path.exists(prebuilt_path):
-<<<<<<< HEAD
-    print "system_other.img already exists in %s, no need to rebuild..." % (prefix,)
-=======
     print("system_other.img already exists in %s, no need to rebuild..." % prefix)
->>>>>>> a05eac51
     return
 
   imgname = BuildSystemOther(OPTIONS.input_tmp, OPTIONS.info_dict)
