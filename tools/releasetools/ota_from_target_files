#!/usr/bin/env python
#
# Copyright (C) 2008 The Android Open Source Project
#
# Licensed under the Apache License, Version 2.0 (the "License");
# you may not use this file except in compliance with the License.
# You may obtain a copy of the License at
#
#      http://www.apache.org/licenses/LICENSE-2.0
#
# Unless required by applicable law or agreed to in writing, software
# distributed under the License is distributed on an "AS IS" BASIS,
# WITHOUT WARRANTIES OR CONDITIONS OF ANY KIND, either express or implied.
# See the License for the specific language governing permissions and
# limitations under the License.

"""
Given a target-files zipfile, produces an OTA package that installs
that build.  An incremental OTA is produced if -i is given, otherwise
a full OTA is produced.
Usage:  ota_from_target_files [flags] input_target_files output_ota_package
  --board_config  <file>
      Deprecated.
  -k (--package_key) <key> Key to use to sign the package (default is
      the value of default_system_dev_certificate from the input
      target-files's META/misc_info.txt, or
      "build/target/product/security/testkey" if that value is not
      specified).
      For incremental OTAs, the default value is based on the source
      target-file, not the target build.
  -i  (--incremental_from)  <file>
      Generate an incremental OTA using the given target-files zip as
      the starting build.
  -v  (--verify)
      Remount and verify the checksums of the files written to the
      system and vendor (if used) partitions.  Incremental builds only.
  -o  (--oem_settings)  <file>
      Use the file to specify the expected OEM-specific properties
      on the OEM partition of the intended device.
  -w  (--wipe_user_data)
      Generate an OTA package that will wipe the user data partition
      when installed.
  -n  (--no_prereq)
      Omit the timestamp prereq check normally included at the top of
      the build scripts (used for developer OTA packages which
      legitimately need to go back and forth).
  -e  (--extra_script)  <file>
      Insert the contents of file at the end of the update script.
  -a  (--aslr_mode)  <on|off>
      Specify whether to turn on ASLR for the package (on by default).
  -2  (--two_step)
      Generate a 'two-step' OTA package, where recovery is updated
      first, so that any changes made to the system partition are done
      using the new recovery (new kernel, etc.).
  --block
      Generate a block-based OTA if possible.  Will fall back to a
      file-based OTA if the target_files is older and doesn't support
      block-based OTAs.

  -z  Compress the block-based image using LZMA. Results in substantial
      space reduction at the cost of longer compress/decompress time.
      Requires the "backports.lzma" module to be installed.

  -b  (--binary)  <file>
      Use the given binary as the update-binary in the output package,
      instead of the binary in the build's target_files.  Use for
      development only.
  -t  (--worker_threads) <int>
      Specifies the number of worker-threads that will be used when
      generating patches for incremental updates (defaults to 3).

  --stash_threshold <float>
      Specifies the threshold that will be used to compute the maximum
      allowed stash size (defaults to 0.8).

  --backup <boolean>
      Enable or disable the execution of backuptool.sh.
      Disabled by default.
<<<<<<< HEAD
  --override_device <device>
      Override device-specific asserts. Can be a comma-separated list.
  --override_prop <boolean>
      Override build.prop items with custom vendor init.
      Enabled when TARGET_UNIFIED_DEVICE is defined in BoardConfig
=======

  --override_device <device>
      Override device-specific asserts. Can be a comma-separated list.

  --override_prop <boolean>
      Override build.prop items with custom vendor init.
      Enabled when TARGET_UNIFIED_DEVICE is defined in BoardConfig

>>>>>>> 3e8b4275
"""

import sys

if sys.hexversion < 0x02070000:
  print >> sys.stderr, "Python 2.7 or newer is required."
  sys.exit(1)

import copy
import errno
import multiprocessing
import os
import re
import subprocess
import tempfile
import time
import zipfile

from hashlib import sha1 as sha1

import common
import edify_generator
import build_image
import blockimgdiff
import sparse_img

OPTIONS = common.OPTIONS
OPTIONS.package_key = None
OPTIONS.incremental_source = None
OPTIONS.verify = False
OPTIONS.require_verbatim = set()
OPTIONS.prohibit_verbatim = set(("system/build.prop",))
OPTIONS.patch_threshold = 0.95
OPTIONS.wipe_user_data = False
OPTIONS.omit_prereq = False
OPTIONS.extra_script = None
OPTIONS.aslr_mode = True
OPTIONS.worker_threads = multiprocessing.cpu_count() // 2
if OPTIONS.worker_threads == 0:
  OPTIONS.worker_threads = 1
OPTIONS.two_step = False
OPTIONS.no_signing = False
OPTIONS.block_based = False
OPTIONS.updater_binary = None
OPTIONS.oem_source = None
OPTIONS.fallback_to_full = True
OPTIONS.backuptool = False
OPTIONS.override_device = 'auto'
OPTIONS.override_prop = False
OPTIONS.use_lzma = False

def MostPopularKey(d, default):
  """Given a dict, return the key corresponding to the largest
  value.  Returns 'default' if the dict is empty."""
  x = [(v, k) for (k, v) in d.iteritems()]
  if not x: return default
  x.sort()
  return x[-1][1]


def IsSymlink(info):
  """Return true if the zipfile.ZipInfo object passed in represents a
  symlink."""
  return (info.external_attr >> 16) & 0770000 == 0120000

def IsRegular(info):
  """Return true if the zipfile.ZipInfo object passed in represents a
  symlink."""
  return (info.external_attr >> 28) == 010

def ClosestFileMatch(src, tgtfiles, existing):
  """Returns the closest file match between a source file and list
     of potential matches.  The exact filename match is preferred,
     then the sha1 is searched for, and finally a file with the same
     basename is evaluated.  Rename support in the updater-binary is
     required for the latter checks to be used."""

  result = tgtfiles.get("path:" + src.name)
  if result is not None:
    return result

  if not OPTIONS.target_info_dict.get("update_rename_support", False):
    return None

  if src.size < 1000:
    return None

  result = tgtfiles.get("sha1:" + src.sha1)
  if result is not None and existing.get(result.name) is None:
    return result
  result = tgtfiles.get("file:" + src.name.split("/")[-1])
  if result is not None and existing.get(result.name) is None:
    return result
  return None

class ItemSet:
  def __init__(self, partition, fs_config):
    self.partition = partition
    self.fs_config = fs_config
    self.ITEMS = {}

  def Get(self, name, dir=False):
    if name not in self.ITEMS:
      self.ITEMS[name] = Item(self, name, dir=dir)
    return self.ITEMS[name]

  def GetMetadata(self, input_zip):
    # The target_files contains a record of what the uid,
    # gid, and mode are supposed to be.
    output = input_zip.read(self.fs_config)

    for line in output.split("\n"):
      if not line: continue
      columns = line.split()
      name, uid, gid, mode = columns[:4]
      selabel = None
      capabilities = None

      # After the first 4 columns, there are a series of key=value
      # pairs. Extract out the fields we care about.
      for element in columns[4:]:
        key, value = element.split("=")
        if key == "selabel":
          selabel = value
        if key == "capabilities":
          capabilities = value

      i = self.ITEMS.get(name, None)
      if i is not None:
        i.uid = int(uid)
        i.gid = int(gid)
        i.mode = int(mode, 8)
        i.selabel = selabel
        i.capabilities = capabilities
        if i.dir:
          i.children.sort(key=lambda i: i.name)

    # set metadata for the files generated by this script.
    i = self.ITEMS.get("system/recovery-from-boot.p", None)
    if i: i.uid, i.gid, i.mode, i.selabel, i.capabilities = 0, 0, 0644, None, None
    i = self.ITEMS.get("system/etc/install-recovery.sh", None)
    if i: i.uid, i.gid, i.mode, i.selabel, i.capabilities = 0, 0, 0544, None, None


class Item:
  """Items represent the metadata (user, group, mode) of files and
  directories in the system image."""
  def __init__(self, itemset, name, dir=False):
    self.itemset = itemset
    self.name = name
    self.uid = None
    self.gid = None
    self.mode = None
    self.selabel = None
    self.capabilities = None
    self.dir = dir

    if name:
      self.parent = itemset.Get(os.path.dirname(name), dir=True)
      self.parent.children.append(self)
    else:
      self.parent = None
    if dir:
      self.children = []

  def Dump(self, indent=0):
    if self.uid is not None:
      print "%s%s %d %d %o" % ("  "*indent, self.name, self.uid, self.gid, self.mode)
    else:
      print "%s%s %s %s %s" % ("  "*indent, self.name, self.uid, self.gid, self.mode)
    if self.dir:
      print "%s%s" % ("  "*indent, self.descendants)
      print "%s%s" % ("  "*indent, self.best_subtree)
      for i in self.children:
        i.Dump(indent=indent+1)

  def CountChildMetadata(self):
    """Count up the (uid, gid, mode, selabel, capabilities) tuples for
    all children and determine the best strategy for using set_perm_recursive and
    set_perm to correctly chown/chmod all the files to their desired
    values.  Recursively calls itself for all descendants.
    Returns a dict of {(uid, gid, dmode, fmode, selabel, capabilities): count} counting up
    all descendants of this node.  (dmode or fmode may be None.)  Also
    sets the best_subtree of each directory Item to the (uid, gid,
    dmode, fmode, selabel, capabilities) tuple that will match the most
    descendants of that Item.
    """

    assert self.dir
    d = self.descendants = {(self.uid, self.gid, self.mode, None, self.selabel, self.capabilities): 1}
    for i in self.children:
      if i.dir:
        for k, v in i.CountChildMetadata().iteritems():
          d[k] = d.get(k, 0) + v
      else:
        k = (i.uid, i.gid, None, i.mode, i.selabel, i.capabilities)
        d[k] = d.get(k, 0) + 1

    # Find the (uid, gid, dmode, fmode, selabel, capabilities)
    # tuple that matches the most descendants.

    # First, find the (uid, gid) pair that matches the most
    # descendants.
    ug = {}
    for (uid, gid, _, _, _, _), count in d.iteritems():
      ug[(uid, gid)] = ug.get((uid, gid), 0) + count
    ug = MostPopularKey(ug, (0, 0))

    # Now find the dmode, fmode, selabel, and capabilities that match
    # the most descendants with that (uid, gid), and choose those.
    best_dmode = (0, 0755)
    best_fmode = (0, 0644)
    best_selabel = (0, None)
    best_capabilities = (0, None)
    for k, count in d.iteritems():
      if k[:2] != ug: continue
      if k[2] is not None and count >= best_dmode[0]: best_dmode = (count, k[2])
      if k[3] is not None and count >= best_fmode[0]: best_fmode = (count, k[3])
      if k[4] is not None and count >= best_selabel[0]: best_selabel = (count, k[4])
      if k[5] is not None and count >= best_capabilities[0]: best_capabilities = (count, k[5])
    self.best_subtree = ug + (best_dmode[1], best_fmode[1], best_selabel[1], best_capabilities[1])

    return d

  def SetPermissions(self, script):
    """Append set_perm/set_perm_recursive commands to 'script' to
    set all permissions, users, and groups for the tree of files
    rooted at 'self'."""

    self.CountChildMetadata()

    def recurse(item, current):
      # current is the (uid, gid, dmode, fmode, selabel, capabilities) tuple that the current
      # item (and all its children) have already been set to.  We only
      # need to issue set_perm/set_perm_recursive commands if we're
      # supposed to be something different.
      if item.dir:
        if current != item.best_subtree:
          script.SetPermissionsRecursive("/"+item.name, *item.best_subtree)
          current = item.best_subtree

        if item.uid != current[0] or item.gid != current[1] or \
           item.mode != current[2] or item.selabel != current[4] or \
           item.capabilities != current[5]:
          script.SetPermissions("/"+item.name, item.uid, item.gid,
                                item.mode, item.selabel, item.capabilities)

        for i in item.children:
          recurse(i, current)
      else:
        if item.uid != current[0] or item.gid != current[1] or \
               item.mode != current[3] or item.selabel != current[4] or \
               item.capabilities != current[5]:
          script.SetPermissions("/"+item.name, item.uid, item.gid,
                                item.mode, item.selabel, item.capabilities)

    recurse(self, (-1, -1, -1, -1, None, None))


def CopyPartitionFiles(itemset, input_zip, output_zip=None, substitute=None):
  """Copies files for the partition in the input zip to the output
  zip.  Populates the Item class with their metadata, and returns a
  list of symlinks.  output_zip may be None, in which case the copy is
  skipped (but the other side effects still happen).  substitute is an
  optional dict of {output filename: contents} to be output instead of
  certain input files.
  """

  symlinks = []

  partition = itemset.partition

  for info in input_zip.infolist():
    if info.filename.startswith(partition.upper() + "/"):
      basefilename = info.filename[7:]
      if IsSymlink(info):
        symlinks.append((input_zip.read(info.filename),
                         "/" + partition + "/" + basefilename))
      else:
        info2 = copy.copy(info)
        fn = info2.filename = partition + "/" + basefilename
        if substitute and fn in substitute and substitute[fn] is None:
          continue
        if output_zip is not None:
          if substitute and fn in substitute:
            data = substitute[fn]
          else:
            data = input_zip.read(info.filename)
          output_zip.writestr(info2, data)
        if fn.endswith("/"):
          itemset.Get(fn[:-1], dir=True)
        else:
          itemset.Get(fn, dir=False)

  symlinks.sort()
  return symlinks


def SignOutput(temp_zip_name, output_zip_name):
  key_passwords = common.GetKeyPasswords([OPTIONS.package_key])
  pw = key_passwords[OPTIONS.package_key]

  common.SignFile(temp_zip_name, output_zip_name, OPTIONS.package_key, pw,
                  whole_file=True)


def AppendAssertions(script, info_dict, oem_dict = None):
  oem_props = info_dict.get("oem_fingerprint_properties")
  if oem_props is None or len(oem_props) == 0:
    if OPTIONS.override_device == "auto":
      device = GetBuildProp("ro.product.device", info_dict)
    else:
      device = OPTIONS.override_device
    script.AssertDevice(device)
  else:
    if oem_dict is None:
      raise common.ExternalError("No OEM file provided to answer expected assertions")
    for prop in oem_props.split():
      if oem_dict.get(prop) is None:
        raise common.ExternalError("The OEM file is missing the property %s" % prop)
      script.AssertOemProperty(prop, oem_dict.get(prop))


def HasRecoveryPatch(target_files_zip):
  try:
    target_files_zip.getinfo("SYSTEM/recovery-from-boot.p")
    return True
  except KeyError:
    return False

def HasVendorPartition(target_files_zip):
  try:
    target_files_zip.getinfo("VENDOR/")
    return True
  except KeyError:
    return False

def GetOemProperty(name, oem_props, oem_dict, info_dict):
  if oem_props is not None and name in oem_props:
    return oem_dict[name]
  return GetBuildProp(name, info_dict)

def CalculateFingerprint(oem_props, oem_dict, info_dict):
  if oem_props is None:
    return GetBuildProp("ro.build.fingerprint", info_dict)
  return "%s/%s/%s:%s" % (
    GetOemProperty("ro.product.brand", oem_props, oem_dict, info_dict),
    GetOemProperty("ro.product.name", oem_props, oem_dict, info_dict),
    GetOemProperty("ro.product.device", oem_props, oem_dict, info_dict),
    GetBuildProp("ro.build.thumbprint", info_dict))


def GetImage(which, tmpdir, info_dict):
  # Return an image object (suitable for passing to BlockImageDiff)
  # for the 'which' partition (most be "system" or "vendor").  If a
  # prebuilt image and file map are found in tmpdir they are used,
  # otherwise they are reconstructed from the individual files.

  assert which in ("system", "vendor")

  path = os.path.join(tmpdir, "IMAGES", which + ".img")
  mappath = os.path.join(tmpdir, "IMAGES", which + ".map")
  if os.path.exists(path) and os.path.exists(mappath):
    print "using %s.img from target-files" % (which,)
    # This is a 'new' target-files, which already has the image in it.

  else:
    print "building %s.img from target-files" % (which,)

    # This is an 'old' target-files, which does not contain images
    # already built.  Build them.

    mappath = tempfile.mkstemp()[1]
    OPTIONS.tempfiles.append(mappath)

    import add_img_to_target_files
    if which == "system":
      path = add_img_to_target_files.BuildSystem(
          tmpdir, info_dict, block_list=mappath)
    elif which == "vendor":
      path = add_img_to_target_files.BuildVendor(
          tmpdir, info_dict, block_list=mappath)

  return sparse_img.SparseImage(path, mappath)


def CopyInstallTools(output_zip):
  install_path = os.path.join(OPTIONS.input_tmp, "INSTALL")
  for root, subdirs, files in os.walk(install_path):
    for f in files:
      install_source = os.path.join(root, f)
      install_target = os.path.join("install", os.path.relpath(root, install_path), f)
      output_zip.write(install_source, install_target)


def WriteFullOTAPackage(input_zip, output_zip):
  # TODO: how to determine this?  We don't know what version it will
  # be installed on top of.  For now, we expect the API just won't
  # change very often.
  script = edify_generator.EdifyGenerator(3, OPTIONS.info_dict)

  oem_props = OPTIONS.info_dict.get("oem_fingerprint_properties")
  recovery_mount_options = OPTIONS.info_dict.get("recovery_mount_options")
  oem_dict = None
  if oem_props is not None and len(oem_props) > 0:
    if OPTIONS.oem_source is None:
      raise common.ExternalError("OEM source required for this build")
    script.Mount("/oem", recovery_mount_options)
    oem_dict = common.LoadDictionaryFromLines(open(OPTIONS.oem_source).readlines())


  if OPTIONS.override_prop:
    metadata = {"post-timestamp": GetBuildProp("ro.build.date.utc",
                                               OPTIONS.info_dict),
                }
  else:
    metadata = {"post-build": CalculateFingerprint(
                                 oem_props, oem_dict, OPTIONS.info_dict),
                "pre-device": GetOemProperty("ro.product.device", oem_props, oem_dict,
                                           OPTIONS.info_dict),
                "post-timestamp": GetBuildProp("ro.build.date.utc",
                                             OPTIONS.info_dict),
                }

  device_specific = common.DeviceSpecificParams(
      input_zip=input_zip,
      input_version=OPTIONS.info_dict["recovery_api_version"],
      output_zip=output_zip,
      script=script,
      input_tmp=OPTIONS.input_tmp,
      metadata=metadata,
      info_dict=OPTIONS.info_dict)

  has_recovery_patch = HasRecoveryPatch(input_zip)
  block_based = OPTIONS.block_based and has_recovery_patch

  #if not OPTIONS.omit_prereq:
  #  ts = GetBuildProp("ro.build.date.utc", OPTIONS.info_dict)
  #  ts_text = GetBuildProp("ro.build.date", OPTIONS.info_dict)
  #  script.AssertOlderBuild(ts, ts_text)

  AppendAssertions(script, OPTIONS.info_dict, oem_dict)
  device_specific.FullOTA_Assertions()

  # Two-step package strategy (in chronological order, which is *not*
  # the order in which the generated script has things):
  #
  # if stage is not "2/3" or "3/3":
  #    write recovery image to boot partition
  #    set stage to "2/3"
  #    reboot to boot partition and restart recovery
  # else if stage is "2/3":
  #    write recovery image to recovery partition
  #    set stage to "3/3"
  #    reboot to recovery partition and restart recovery
  # else:
  #    (stage must be "3/3")
  #    set stage to ""
  #    do normal full package installation:
  #       wipe and install system, boot image, etc.
  #       set up system to update recovery partition on first boot
  #    complete script normally (allow recovery to mark itself finished and reboot)

  recovery_img = common.GetBootableImage("recovery.img", "recovery.img",
                                         OPTIONS.input_tmp, "RECOVERY")
  if OPTIONS.two_step:
    if not OPTIONS.info_dict.get("multistage_support", None):
      assert False, "two-step packages not supported by this build"
    fs = OPTIONS.info_dict["fstab"]["/misc"]
    assert fs.fs_type.upper() == "EMMC", \
        "two-step packages only supported on devices with EMMC /misc partitions"
    bcb_dev = {"bcb_dev": fs.device}
    common.ZipWriteStr(output_zip, "recovery.img", recovery_img.data)
    script.AppendExtra("""
if get_stage("%(bcb_dev)s") == "2/3" then
""" % bcb_dev)
    script.WriteRawImage("/recovery", "recovery.img")
    script.AppendExtra("""
set_stage("%(bcb_dev)s", "3/3");
reboot_now("%(bcb_dev)s", "recovery");
else if get_stage("%(bcb_dev)s") == "3/3" then
""" % bcb_dev)

  script.AppendExtra("ifelse(is_mounted(\"/system\"), unmount(\"/system\"));")
  device_specific.FullOTA_InstallBegin()

  CopyInstallTools(output_zip)
  script.UnpackPackageDir("install", "/tmp/install")
  script.SetPermissionsRecursive("/tmp/install", 0, 0, 0755, 0644, None, None)
  script.SetPermissionsRecursive("/tmp/install/bin", 0, 0, 0755, 0755, None, None)

  if OPTIONS.backuptool:
    script.Mount("/system")
    script.RunBackup("backup")
    script.Unmount("/system")

  system_progress = 0.75

  if OPTIONS.wipe_user_data:
    system_progress -= 0.1
  if HasVendorPartition(input_zip):
    system_progress -= 0.1

<<<<<<< HEAD
  script.AppendExtra("if is_mounted(\"/data\") then")
  script.ValidateSignatures("data")
  script.AppendExtra("else")
  script.Mount("/data")
  script.ValidateSignatures("data")
  script.Unmount("/data")
  script.AppendExtra("endif;")

  script.Print(" ")
  script.Print("              ___     ")
  script.Print("             /  /\    ")
  script.Print("            /  /::\   ")
  script.Print("           /  /:/\:\  ")
  script.Print("          /  /:/~/:/  ")
  script.Print("         /__/:/ /:/___")
  script.Print("         \  \:\/:::::/")
  script.Print("          \  \::/~~~~ ")
  script.Print("           \  \:\     ")
  script.Print("            \  \:\    ")
  script.Print("             \__\/    ")
  script.Print(" (                 (        )")
  script.Print(" )\ )      (       )\ )  ( /(")
  script.Print("(()/( (    )\))(  (()/(  )\())")
  script.Print(" /(_)))\  ((_)()\  /(_))((_)\ ")
  script.Print("(_)) ((_) (_()((_)(_))  __((_)")
  script.Print("| _ \| __||  \/  ||_ _| \ \/ /")
  script.Print("|   /| _| | |\/| | | |   >  <")
  script.Print("|_|_\|___||_|  |_||___| /_/\_\ ")
  script.Print(" ")
=======
  if not OPTIONS.wipe_user_data:
    script.AppendExtra("if is_mounted(\"/data\") then")
    script.ValidateSignatures("data")
    script.AppendExtra("else")
    script.Mount("/data")
    script.ValidateSignatures("data")
    script.Unmount("/data")
    script.AppendExtra("endif;")
>>>>>>> 3e8b4275

  if "selinux_fc" in OPTIONS.info_dict:
    WritePolicyConfig(OPTIONS.info_dict["selinux_fc"], output_zip)

  recovery_mount_options = OPTIONS.info_dict.get("recovery_mount_options")

  system_items = ItemSet("system", "META/filesystem_config.txt")
  script.ShowProgress(system_progress, 0)

  if block_based:
    # Full OTA is done as an "incremental" against an empty source
    # image.  This has the effect of writing new data from the package
    # to the entire partition, but lets us reuse the updater code that
    # writes incrementals to do it.
    system_tgt = GetImage("system", OPTIONS.input_tmp, OPTIONS.info_dict)
    system_tgt.ResetFileMap()
    system_diff = common.BlockDifference("system", system_tgt, src=None, use_lzma=OPTIONS.use_lzma)
    system_diff.WriteScript(script, output_zip)
  else:
    script.FormatPartition("/system")
    script.Mount("/system", recovery_mount_options)
    if not has_recovery_patch:
      script.UnpackPackageDir("recovery", "/system")
    script.UnpackPackageDir("system", "/system")
    symlinks = CopyPartitionFiles(system_items, input_zip, output_zip)
    script.MakeSymlinks(symlinks)

  boot_img = common.GetBootableImage("boot.img", "boot.img",
                                     OPTIONS.input_tmp, "BOOT")

  if not block_based:
    def output_sink(fn, data):
      common.ZipWriteStr(output_zip, "recovery/" + fn, data)
      system_items.Get("system/" + fn, dir=False)

    common.MakeRecoveryPatch(OPTIONS.input_tmp, output_sink,
                             recovery_img, boot_img)

    system_items.GetMetadata(input_zip)
    system_items.Get("system").SetPermissions(script)

  if HasVendorPartition(input_zip):
    vendor_items = ItemSet("vendor", "META/vendor_filesystem_config.txt")
    script.ShowProgress(0.1, 0)

    if block_based:
      vendor_tgt = GetImage("vendor", OPTIONS.input_tmp, OPTIONS.info_dict)
      vendor_tgt.ResetFileMap()
      vendor_diff = common.BlockDifference("vendor", vendor_tgt, use_lzma=OPTIONS.use_lzma)
      vendor_diff.WriteScript(script, output_zip)
    else:
      script.FormatPartition("/vendor")
      script.Mount("/vendor", recovery_mount_options)
      script.UnpackPackageDir("vendor", "/vendor")

      symlinks = CopyPartitionFiles(vendor_items, input_zip, output_zip)
      script.MakeSymlinks(symlinks)

      vendor_items.GetMetadata(input_zip)
      vendor_items.Get("vendor").SetPermissions(script)

  common.CheckSize(boot_img.data, "boot.img", OPTIONS.info_dict)
  common.ZipWriteStr(output_zip, "boot.img", boot_img.data)

  device_specific.FullOTA_PostValidate()

  if OPTIONS.backuptool:
    script.ShowProgress(0.02, 10)
    if block_based:
      script.Mount("/system")
    script.RunBackup("restore")
    if block_based:
      script.Unmount("/system")

<<<<<<< HEAD
  if block_based:
    script.Print("Flashing SuperSU...")
    common.ZipWriteStr(output_zip, "supersu/supersu.zip",
                   ""+input_zip.read("SYSTEM/addon.d/UPDATE-SuperSU.zip"))
    script.Mount("/system")
    script.FlashSuperSU()
  if block_based:
    script.Unmount("/system")

=======
>>>>>>> 3e8b4275
  script.ShowProgress(0.05, 5)
  script.WriteRawImage("/boot", "boot.img")

  script.ShowProgress(0.2, 10)
  device_specific.FullOTA_InstallEnd()

  if OPTIONS.extra_script is not None:
    script.AppendExtra(OPTIONS.extra_script)

  script.UnmountAll()

  if OPTIONS.wipe_user_data:
    script.ShowProgress(0.1, 10)
    script.FormatPartition("/data")

  if OPTIONS.two_step:
    script.AppendExtra("""
set_stage("%(bcb_dev)s", "");
""" % bcb_dev)
    script.AppendExtra("else\n")
    script.WriteRawImage("/boot", "recovery.img")
    script.AppendExtra("""
set_stage("%(bcb_dev)s", "2/3");
reboot_now("%(bcb_dev)s", "");
endif;
endif;
""" % bcb_dev)
  script.AddToZip(input_zip, output_zip, input_path=OPTIONS.updater_binary)
  WriteMetadata(metadata, output_zip)

  common.ZipWriteStr(output_zip, "system/build.prop",
                     ""+input_zip.read("SYSTEM/build.prop"))

  common.ZipWriteStr(output_zip, "META-INF/org/cyanogenmod/releasekey",
                     ""+input_zip.read("META/releasekey.txt"))

def WritePolicyConfig(file_context, output_zip):
  f = open(file_context, 'r');
  basename = os.path.basename(file_context)
  common.ZipWriteStr(output_zip, basename, f.read())


def WriteMetadata(metadata, output_zip):
  common.ZipWriteStr(output_zip, "META-INF/com/android/metadata",
                     "".join(["%s=%s\n" % kv
                              for kv in sorted(metadata.iteritems())]))


def LoadPartitionFiles(z, partition):
  """Load all the files from the given partition in a given target-files
  ZipFile, and return a dict of {filename: File object}."""
  out = {}
  prefix = partition.upper() + "/"
  for info in z.infolist():
    if info.filename.startswith(prefix) and not IsSymlink(info):
      basefilename = info.filename[7:]
      fn = partition + "/" + basefilename
      data = z.read(info.filename)
      out[fn] = common.File(fn, data)
  return out


def GetBuildProp(prop, info_dict):
  """Return the fingerprint of the build of a given target-files info_dict."""
  try:
    return info_dict.get("build.prop", {})[prop]
  except KeyError:
    raise common.ExternalError("couldn't find %s in build.prop" % (prop,))


def AddToKnownPaths(filename, known_paths):
  if filename[-1] == "/":
    return
  dirs = filename.split("/")[:-1]
  while len(dirs) > 0:
    path = "/".join(dirs)
    if path in known_paths:
      break;
    known_paths.add(path)
    dirs.pop()


def WriteBlockIncrementalOTAPackage(target_zip, source_zip, output_zip):
  source_version = OPTIONS.source_info_dict["recovery_api_version"]
  target_version = OPTIONS.target_info_dict["recovery_api_version"]

  if source_version == 0:
    print ("WARNING: generating edify script for a source that "
           "can't install it.")
  script = edify_generator.EdifyGenerator(source_version,
                                          OPTIONS.target_info_dict)

  if OPTIONS.override_prop:
    metadata = {"post-timestamp": GetBuildProp("ro.build.date.utc",
                                               OPTIONS.target_info_dict),
                }
  else:
    metadata = {"pre-device": GetBuildProp("ro.product.device",
                                           OPTIONS.source_info_dict),
                "post-timestamp": GetBuildProp("ro.build.date.utc",
                                               OPTIONS.target_info_dict),
                }

  device_specific = common.DeviceSpecificParams(
      source_zip=source_zip,
      source_version=source_version,
      target_zip=target_zip,
      input_zip=target_zip,
      target_version=target_version,
      input_version=target_version,
      output_zip=output_zip,
      script=script,
      metadata=metadata,
      info_dict=OPTIONS.info_dict)

  source_fp = GetBuildProp("ro.build.fingerprint", OPTIONS.source_info_dict)
  target_fp = GetBuildProp("ro.build.fingerprint", OPTIONS.target_info_dict)
  metadata["pre-build"] = source_fp
  metadata["post-build"] = target_fp

  source_boot = common.GetBootableImage(
      "/tmp/boot.img", "boot.img", OPTIONS.source_tmp, "BOOT",
      OPTIONS.source_info_dict)
  target_boot = common.GetBootableImage(
      "/tmp/boot.img", "boot.img", OPTIONS.target_tmp, "BOOT")
  updating_boot = (not OPTIONS.two_step and
                   (source_boot.data != target_boot.data))

  source_recovery = common.GetBootableImage(
      "/tmp/recovery.img", "recovery.img", OPTIONS.source_tmp, "RECOVERY",
      OPTIONS.source_info_dict)
  target_recovery = common.GetBootableImage(
      "/tmp/recovery.img", "recovery.img", OPTIONS.target_tmp, "RECOVERY")
  updating_recovery = (source_recovery.data != target_recovery.data)

  system_src = GetImage("system", OPTIONS.source_tmp, OPTIONS.source_info_dict)
  system_tgt = GetImage("system", OPTIONS.target_tmp, OPTIONS.target_info_dict)

  blockimgdiff_version = 1
  if OPTIONS.info_dict:
    blockimgdiff_version = max(
        int(i) for i in
        OPTIONS.info_dict.get("blockimgdiff_versions", "1").split(","))

  system_diff = common.BlockDifference("system", system_tgt, system_src,
                                       check_first_block=True,
                                       version=blockimgdiff_version,
                                       use_lzma=OPTIONS.use_lzma)

  if HasVendorPartition(target_zip):
    if not HasVendorPartition(source_zip):
      raise RuntimeError("can't generate incremental that adds /vendor")
    vendor_src = GetImage("vendor", OPTIONS.source_tmp, OPTIONS.source_info_dict)
    vendor_tgt = GetImage("vendor", OPTIONS.target_tmp, OPTIONS.target_info_dict)
    vendor_diff = common.BlockDifference("vendor", vendor_tgt, vendor_src,
                                         check_first_block=True,
                                         version=blockimgdiff_version,
                                         use_lzma=OPTIONS.use_lzma)
  else:
    vendor_diff = None

  oem_props = OPTIONS.target_info_dict.get("oem_fingerprint_properties")
  recovery_mount_options = OPTIONS.target_info_dict.get("recovery_mount_options")
  oem_dict = None
  if oem_props is not None and len(oem_props) > 0:
    if OPTIONS.oem_source is None:
      raise common.ExternalError("OEM source required for this build")
    script.Mount("/oem", recovery_mount_options)
    oem_dict = common.LoadDictionaryFromLines(open(OPTIONS.oem_source).readlines())

  AppendAssertions(script, OPTIONS.target_info_dict, oem_dict)
  device_specific.IncrementalOTA_Assertions()

  # Two-step incremental package strategy (in chronological order,
  # which is *not* the order in which the generated script has
  # things):
  #
  # if stage is not "2/3" or "3/3":
  #    do verification on current system
  #    write recovery image to boot partition
  #    set stage to "2/3"
  #    reboot to boot partition and restart recovery
  # else if stage is "2/3":
  #    write recovery image to recovery partition
  #    set stage to "3/3"
  #    reboot to recovery partition and restart recovery
  # else:
  #    (stage must be "3/3")
  #    perform update:
  #       patch system files, etc.
  #       force full install of new boot image
  #       set up system to update recovery partition on first boot
  #    complete script normally (allow recovery to mark itself finished and reboot)

  if OPTIONS.two_step:
    if not OPTIONS.info_dict.get("multistage_support", None):
      assert False, "two-step packages not supported by this build"
    fs = OPTIONS.info_dict["fstab"]["/misc"]
    assert fs.fs_type.upper() == "EMMC", \
        "two-step packages only supported on devices with EMMC /misc partitions"
    bcb_dev = {"bcb_dev": fs.device}
    common.ZipWriteStr(output_zip, "recovery.img", target_recovery.data)
    script.AppendExtra("""
if get_stage("%(bcb_dev)s") == "2/3" then
""" % bcb_dev)
    script.AppendExtra("sleep(20);\n");
    script.WriteRawImage("/recovery", "recovery.img")
    script.AppendExtra("""
set_stage("%(bcb_dev)s", "3/3");
reboot_now("%(bcb_dev)s", "recovery");
else if get_stage("%(bcb_dev)s") != "3/3" then
""" % bcb_dev)

  script.Print("Verifying current system...")

  device_specific.IncrementalOTA_VerifyBegin()

  if oem_props is None:
    # When blockimgdiff version is less than 3 (non-resumable block-based OTA),
    # patching on a device that's already on the target build will damage the
    # system. Because operations like move don't check the block state, they
    # always apply the changes unconditionally.
    if blockimgdiff_version <= 2:
      script.AssertSomeFingerprint(source_fp)
    else:
      script.AssertSomeFingerprint(source_fp, target_fp)
  else:
    if blockimgdiff_version <= 2:
      script.AssertSomeThumbprint(
          GetBuildProp("ro.build.thumbprint", OPTIONS.source_info_dict))
    else:
      script.AssertSomeThumbprint(
          GetBuildProp("ro.build.thumbprint", OPTIONS.target_info_dict),
          GetBuildProp("ro.build.thumbprint", OPTIONS.source_info_dict))

  if updating_boot:
    boot_type, boot_device = common.GetTypeAndDevice("/boot", OPTIONS.info_dict)
    d = common.Difference(target_boot, source_boot)
    _, _, d = d.ComputePatch()
    if d is None:
      include_full_boot = True
      common.ZipWriteStr(output_zip, "boot.img", target_boot.data)
    else:
      include_full_boot = False

      print "boot      target: %d  source: %d  diff: %d" % (
          target_boot.size, source_boot.size, len(d))

      common.ZipWriteStr(output_zip, "patch/boot.img.p", d)

      script.PatchCheck("%s:%s:%d:%s:%d:%s" %
                        (boot_type, boot_device,
                         source_boot.size, source_boot.sha1,
                         target_boot.size, target_boot.sha1))

  device_specific.IncrementalOTA_VerifyEnd()

  if OPTIONS.two_step:
    script.WriteRawImage("/boot", "recovery.img")
    script.AppendExtra("""
set_stage("%(bcb_dev)s", "2/3");
reboot_now("%(bcb_dev)s", "");
else
""" % bcb_dev)

  # Verify the existing partitions.
  system_diff.WriteVerifyScript(script)
  if vendor_diff:
    vendor_diff.WriteVerifyScript(script)

  script.Comment("---- start making changes here ----")

  device_specific.IncrementalOTA_InstallBegin()

  system_diff.WriteScript(script, output_zip,
                          progress=0.8 if vendor_diff else 0.9)
  if vendor_diff:
    vendor_diff.WriteScript(script, output_zip, progress=0.1)

  if OPTIONS.two_step:
    common.ZipWriteStr(output_zip, "boot.img", target_boot.data)
    script.WriteRawImage("/boot", "boot.img")
    print "writing full boot image (forced by two-step mode)"

  if not OPTIONS.two_step:
    if updating_boot:
      if include_full_boot:
        print "boot image changed; including full."
        script.Print("Installing boot image...")
        script.WriteRawImage("/boot", "boot.img")
      else:
        # Produce the boot image by applying a patch to the current
        # contents of the boot partition, and write it back to the
        # partition.
        print "boot image changed; including patch."
        script.Print("Patching boot image...")
        script.ShowProgress(0.1, 10)
        script.ApplyPatch("%s:%s:%d:%s:%d:%s"
                          % (boot_type, boot_device,
                             source_boot.size, source_boot.sha1,
                             target_boot.size, target_boot.sha1),
                          "-",
                          target_boot.size, target_boot.sha1,
                          source_boot.sha1, "patch/boot.img.p")
    else:
      print "boot image unchanged; skipping."

  # Do device-specific installation (eg, write radio image).
  device_specific.IncrementalOTA_InstallEnd()

  if OPTIONS.extra_script is not None:
    script.AppendExtra(OPTIONS.extra_script)

  if OPTIONS.wipe_user_data:
    script.Print("Erasing user data...")
    script.FormatPartition("/data")

  if OPTIONS.two_step:
    script.AppendExtra("""
set_stage("%(bcb_dev)s", "");
endif;
endif;
""" % bcb_dev)

  script.SetProgress(1)
  script.AddToZip(target_zip, output_zip, input_path=OPTIONS.updater_binary)
  WriteMetadata(metadata, output_zip)


class FileDifference:
  def __init__(self, partition, source_zip, target_zip, output_zip):
    print "Loading target..."
    self.target_data = target_data = LoadPartitionFiles(target_zip, partition)
    print "Loading source..."
    self.source_data = source_data = LoadPartitionFiles(source_zip, partition)

    self.verbatim_targets = verbatim_targets = []
    self.patch_list = patch_list = []
    diffs = []
    self.renames = renames = {}
    known_paths = set()
    largest_source_size = 0

    matching_file_cache = {}
    for fn, sf in source_data.items():
      assert fn == sf.name
      matching_file_cache["path:" + fn] = sf
      if fn in target_data.keys():
        AddToKnownPaths(fn, known_paths)
      # Only allow eligibility for filename/sha matching
      # if there isn't a perfect path match.
      if target_data.get(sf.name) is None:
        matching_file_cache["file:" + fn.split("/")[-1]] = sf
        matching_file_cache["sha:" + sf.sha1] = sf

    for fn in sorted(target_data.keys()):
      tf = target_data[fn]
      assert fn == tf.name
      sf = ClosestFileMatch(tf, matching_file_cache, renames)
      if sf is not None and sf.name != tf.name:
        print "File has moved from " + sf.name + " to " + tf.name
        renames[sf.name] = tf

      if sf is None or fn in OPTIONS.require_verbatim:
        # This file should be included verbatim
        if fn in OPTIONS.prohibit_verbatim:
          raise common.ExternalError("\"%s\" must be sent verbatim" % (fn,))
        print "send", fn, "verbatim"
        tf.AddToZip(output_zip)
        verbatim_targets.append((fn, tf.size, tf.sha1))
        if fn in target_data.keys():
          AddToKnownPaths(fn, known_paths)
      elif tf.sha1 != sf.sha1:
        # File is different; consider sending as a patch
        diffs.append(common.Difference(tf, sf))
      else:
        # Target file data identical to source (may still be renamed)
        pass

    common.ComputeDifferences(diffs)

    for diff in diffs:
      tf, sf, d = diff.GetPatch()
      path = "/".join(tf.name.split("/")[:-1])
      if d is None or len(d) > tf.size * OPTIONS.patch_threshold or \
          path not in known_paths:
        # patch is almost as big as the file; don't bother patching
        # or a patch + rename cannot take place due to the target
        # directory not existing
        tf.AddToZip(output_zip)
        verbatim_targets.append((tf.name, tf.size, tf.sha1))
        if sf.name in renames:
          del renames[sf.name]
        AddToKnownPaths(tf.name, known_paths)
      else:
        common.ZipWriteStr(output_zip, "patch/" + sf.name + ".p", d)
        patch_list.append((tf, sf, tf.size, common.sha1(d).hexdigest()))
        largest_source_size = max(largest_source_size, sf.size)

    self.largest_source_size = largest_source_size

  def EmitVerification(self, script):
    so_far = 0
    for tf, sf, size, patch_sha in self.patch_list:
      if tf.name != sf.name:
        script.SkipNextActionIfTargetExists("/"+tf.name, tf.sha1)
      script.PatchCheck("/"+sf.name, tf.sha1, sf.sha1)
      so_far += sf.size
    return so_far

  def EmitExplicitTargetVerification(self, script):
    for fn, size, sha1 in self.verbatim_targets:
      if (fn[-1] != "/"):
        script.FileCheck("/"+fn, sha1)
    for tf, _, _, _ in self.patch_list:
      script.FileCheck(tf.name, tf.sha1)

  def RemoveUnneededFiles(self, script, extras=()):
    file_list = ["/" + i[0] for i in self.verbatim_targets]
    file_list += ["/" + i for i in self.source_data
                  if i not in self.target_data and i not in self.renames]
    file_list += list(extras)
    # Sort the list in descending order, which removes all the files first
    # before attempting to remove the folder. (Bug: 22960996)
    script.DeleteFiles(sorted(file_list, reverse=True))

  def TotalPatchSize(self):
    return sum(i[1].size for i in self.patch_list)

  def EmitPatches(self, script, total_patch_size, so_far):
    self.deferred_patch_list = deferred_patch_list = []
    for item in self.patch_list:
      tf, sf, size, _ = item
      if tf.name == "system/build.prop":
        deferred_patch_list.append(item)
        continue
      if (sf.name != tf.name):
        script.SkipNextActionIfTargetExists("/"+tf.name, tf.sha1)
      script.ApplyPatch("/"+sf.name, "-", tf.size, tf.sha1, sf.sha1, "patch/"+sf.name+".p")
      so_far += tf.size
      script.SetProgress(so_far / total_patch_size)
    return so_far

  def EmitDeferredPatches(self, script):
    for item in self.deferred_patch_list:
      tf, sf, size, _ = item
      script.ApplyPatch("/"+sf.name, "-", tf.size, tf.sha1, sf.sha1, "patch/"+sf.name+".p")
    script.SetPermissions("/system/build.prop", 0, 0, 0644, None, None)

  def EmitRenames(self, script):
    if len(self.renames) > 0:
      script.Print("Renaming files...")
      for src, tgt in self.renames.iteritems():
        print "Renaming " + src + " to " + tgt.name
        script.RenameFile(src, tgt.name)




def WriteIncrementalOTAPackage(target_zip, source_zip, output_zip):
  target_has_recovery_patch = HasRecoveryPatch(target_zip)
  source_has_recovery_patch = HasRecoveryPatch(source_zip)

  if (OPTIONS.block_based and
      target_has_recovery_patch and
      source_has_recovery_patch):
    return WriteBlockIncrementalOTAPackage(target_zip, source_zip, output_zip)

  source_version = OPTIONS.source_info_dict["recovery_api_version"]
  target_version = OPTIONS.target_info_dict["recovery_api_version"]

  if source_version == 0:
    print ("WARNING: generating edify script for a source that "
           "can't install it.")
  script = edify_generator.EdifyGenerator(source_version,
                                          OPTIONS.target_info_dict)

  oem_props = OPTIONS.info_dict.get("oem_fingerprint_properties")
  recovery_mount_options = OPTIONS.info_dict.get("recovery_mount_options")
  oem_dict = None
  if oem_props is not None and len(oem_props) > 0:
    if OPTIONS.oem_source is None:
      raise common.ExternalError("OEM source required for this build")
    script.Mount("/oem", recovery_mount_options)
    oem_dict = common.LoadDictionaryFromLines(open(OPTIONS.oem_source).readlines())

  if OPTIONS.override_prop:
    metadata = {"post-timestamp": GetBuildProp("ro.build.date.utc",
                                               OPTIONS.target_info_dict),
                }
  else:
    metadata = {"pre-device": GetOemProperty("ro.product.device", oem_props, oem_dict,
                                           OPTIONS.source_info_dict),
                "post-timestamp": GetBuildProp("ro.build.date.utc",
                                               OPTIONS.target_info_dict),
                }

  device_specific = common.DeviceSpecificParams(
      source_zip=source_zip,
      source_version=source_version,
      target_zip=target_zip,
      input_zip=target_zip,
      target_version=target_version,
      input_version=target_version,
      output_zip=output_zip,
      script=script,
      metadata=metadata,
      info_dict=OPTIONS.info_dict)

  system_diff = FileDifference("system", source_zip, target_zip, output_zip)
  script.Mount("/system", recovery_mount_options)
  if HasVendorPartition(target_zip):
    vendor_diff = FileDifference("vendor", source_zip, target_zip, output_zip)
    script.Mount("/vendor", recovery_mount_options)
  else:
    vendor_diff = None

  if not OPTIONS.override_prop:
    target_fp = CalculateFingerprint(oem_props, oem_dict, OPTIONS.target_info_dict)
    source_fp = CalculateFingerprint(oem_props, oem_dict, OPTIONS.source_info_dict)

    if oem_props is None:
      script.AssertSomeFingerprint(source_fp, target_fp)
    else:
      script.AssertSomeThumbprint(
          GetBuildProp("ro.build.thumbprint", OPTIONS.target_info_dict),
          GetBuildProp("ro.build.thumbprint", OPTIONS.source_info_dict))

    metadata["pre-build"] = source_fp
    metadata["post-build"] = target_fp

  source_boot = common.GetBootableImage(
      "/tmp/boot.img", "boot.img", OPTIONS.source_tmp, "BOOT",
      OPTIONS.source_info_dict)
  target_boot = common.GetBootableImage(
      "/tmp/boot.img", "boot.img", OPTIONS.target_tmp, "BOOT")
  updating_boot = (not OPTIONS.two_step and
                   (source_boot.data != target_boot.data))

  source_recovery = common.GetBootableImage(
      "/tmp/recovery.img", "recovery.img", OPTIONS.source_tmp, "RECOVERY",
      OPTIONS.source_info_dict)
  target_recovery = common.GetBootableImage(
      "/tmp/recovery.img", "recovery.img", OPTIONS.target_tmp, "RECOVERY")
  updating_recovery = (source_recovery.data != target_recovery.data)

  # Here's how we divide up the progress bar:
  #  0.1 for verifying the start state (PatchCheck calls)
  #  0.8 for applying patches (ApplyPatch calls)
  #  0.1 for unpacking verbatim files, symlinking, and doing the
  #      device-specific commands.

  AppendAssertions(script, OPTIONS.target_info_dict, oem_dict)
  device_specific.IncrementalOTA_Assertions()

  # Two-step incremental package strategy (in chronological order,
  # which is *not* the order in which the generated script has
  # things):
  #
  # if stage is not "2/3" or "3/3":
  #    do verification on current system
  #    write recovery image to boot partition
  #    set stage to "2/3"
  #    reboot to boot partition and restart recovery
  # else if stage is "2/3":
  #    write recovery image to recovery partition
  #    set stage to "3/3"
  #    reboot to recovery partition and restart recovery
  # else:
  #    (stage must be "3/3")
  #    perform update:
  #       patch system files, etc.
  #       force full install of new boot image
  #       set up system to update recovery partition on first boot
  #    complete script normally (allow recovery to mark itself finished and reboot)

  if OPTIONS.two_step:
    if not OPTIONS.info_dict.get("multistage_support", None):
      assert False, "two-step packages not supported by this build"
    fs = OPTIONS.info_dict["fstab"]["/misc"]
    assert fs.fs_type.upper() == "EMMC", \
        "two-step packages only supported on devices with EMMC /misc partitions"
    bcb_dev = {"bcb_dev": fs.device}
    common.ZipWriteStr(output_zip, "recovery.img", target_recovery.data)
    script.AppendExtra("""
if get_stage("%(bcb_dev)s") == "2/3" then
""" % bcb_dev)
    script.AppendExtra("sleep(20);\n");
    script.WriteRawImage("/recovery", "recovery.img")
    script.AppendExtra("""
set_stage("%(bcb_dev)s", "3/3");
reboot_now("%(bcb_dev)s", "recovery");
else if get_stage("%(bcb_dev)s") != "3/3" then
""" % bcb_dev)

  script.Print("Verifying current system...")

  device_specific.IncrementalOTA_VerifyBegin()

  script.ShowProgress(0.1, 0)
  so_far = system_diff.EmitVerification(script)
  if vendor_diff:
    so_far += vendor_diff.EmitVerification(script)

  if updating_boot:
    boot_type, boot_device = common.GetTypeAndDevice("/boot", OPTIONS.info_dict)
    d = common.Difference(target_boot, source_boot)
    _, _, d = d.ComputePatch()
    if d is None:
      include_full_boot = True
      common.ZipWriteStr(output_zip, "boot.img", target_boot.data)
    else:
      include_full_boot = False

      print "boot      target: %d  source: %d  diff: %d" % (
        target_boot.size, source_boot.size, len(d))

      common.ZipWriteStr(output_zip, "patch/boot.img.p", d)

      script.PatchCheck("%s:%s:%d:%s:%d:%s" %
                        (boot_type, boot_device,
                         source_boot.size, source_boot.sha1,
                         target_boot.size, target_boot.sha1))
    so_far += source_boot.size

  size = []
  if system_diff.patch_list: size.append(system_diff.largest_source_size)
  if vendor_diff:
    if vendor_diff.patch_list: size.append(vendor_diff.largest_source_size)
  if size or updating_recovery or updating_boot:
    script.CacheFreeSpaceCheck(max(size))

  device_specific.IncrementalOTA_VerifyEnd()

  if OPTIONS.two_step:
    script.WriteRawImage("/boot", "recovery.img")
    script.AppendExtra("""
set_stage("%(bcb_dev)s", "2/3");
reboot_now("%(bcb_dev)s", "");
else
""" % bcb_dev)

  script.Comment("---- start making changes here ----")

  device_specific.IncrementalOTA_InstallBegin()

  if OPTIONS.two_step:
    common.ZipWriteStr(output_zip, "boot.img", target_boot.data)
    script.WriteRawImage("/boot", "boot.img")
    print "writing full boot image (forced by two-step mode)"

  script.Print("Removing unneeded files...")
  system_diff.RemoveUnneededFiles(script, ("/system/recovery.img",))
  if vendor_diff:
    vendor_diff.RemoveUnneededFiles(script)

  script.ShowProgress(0.8, 0)
  total_patch_size = 1.0 + system_diff.TotalPatchSize()
  if vendor_diff:
    total_patch_size += vendor_diff.TotalPatchSize()
  if updating_boot:
    total_patch_size += target_boot.size

  script.Print("Patching system files...")
  so_far = system_diff.EmitPatches(script, total_patch_size, 0)
  if vendor_diff:
    script.Print("Patching vendor files...")
    so_far = vendor_diff.EmitPatches(script, total_patch_size, so_far)

  if not OPTIONS.two_step:
    if updating_boot:
      if include_full_boot:
        print "boot image changed; including full."
        script.Print("Installing boot image...")
        script.WriteRawImage("/boot", "boot.img")
      else:
        # Produce the boot image by applying a patch to the current
        # contents of the boot partition, and write it back to the
        # partition.
        print "boot image changed; including patch."
        script.Print("Patching boot image...")
        script.ApplyPatch("%s:%s:%d:%s:%d:%s"
                          % (boot_type, boot_device,
                             source_boot.size, source_boot.sha1,
                             target_boot.size, target_boot.sha1),
                          "-",
                          target_boot.size, target_boot.sha1,
                          source_boot.sha1, "patch/boot.img.p")
    else:
      print "boot image unchanged; skipping."

  system_items = ItemSet("system", "META/filesystem_config.txt")
  if vendor_diff:
    vendor_items = ItemSet("vendor", "META/vendor_filesystem_config.txt")

  if updating_recovery:
    # Recovery is generated as a patch using both the boot image
    # (which contains the same linux kernel as recovery) and the file
    # /system/etc/recovery-resource.dat (which contains all the images
    # used in the recovery UI) as sources.  This lets us minimize the
    # size of the patch, which must be included in every OTA package.
    #
    # For older builds where recovery-resource.dat is not present, we
    # use only the boot image as the source.

    if not target_has_recovery_patch:
      def output_sink(fn, data):
        common.ZipWriteStr(output_zip, "recovery/" + fn, data)
        system_items.Get("system/" + fn, dir=False)

      common.MakeRecoveryPatch(OPTIONS.target_tmp, output_sink,
                               target_recovery, target_boot)
      script.DeleteFiles(["/system/recovery-from-boot.p",
                          "/system/etc/install-recovery.sh"])
    print "recovery image changed; including as patch from boot."
  else:
    print "recovery image unchanged; skipping."

  script.ShowProgress(0.1, 10)

  target_symlinks = CopyPartitionFiles(system_items, target_zip, None)
  if vendor_diff:
    target_symlinks.extend(CopyPartitionFiles(vendor_items, target_zip, None))

  temp_script = script.MakeTemporary()
  system_items.GetMetadata(target_zip)
  system_items.Get("system").SetPermissions(temp_script)
  if vendor_diff:
    vendor_items.GetMetadata(target_zip)
    vendor_items.Get("vendor").SetPermissions(temp_script)

  # Note that this call will mess up the trees of Items, so make sure
  # we're done with them.
  source_symlinks = CopyPartitionFiles(system_items, source_zip, None)
  if vendor_diff:
    source_symlinks.extend(CopyPartitionFiles(vendor_items, source_zip, None))

  target_symlinks_d = dict([(i[1], i[0]) for i in target_symlinks])
  source_symlinks_d = dict([(i[1], i[0]) for i in source_symlinks])

  # Delete all the symlinks in source that aren't in target.  This
  # needs to happen before verbatim files are unpacked, in case a
  # symlink in the source is replaced by a real file in the target.

  # If a symlink in the source will be replaced by a regular file, we cannot
  # delete the symlink/file in case the package gets applied again. For such
  # a symlink, we prepend a sha1_check() to detect if it has been updated.
  # (Bug: 23646151)
  replaced_symlinks = dict()
  if system_diff:
    for i in system_diff.verbatim_targets:
      replaced_symlinks["/%s" % (i[0],)] = i[2]
  if vendor_diff:
    for i in vendor_diff.verbatim_targets:
      replaced_symlinks["/%s" % (i[0],)] = i[2]

  if system_diff:
    for tf in system_diff.renames.values():
      replaced_symlinks["/%s" % (tf.name,)] = tf.sha1
  if vendor_diff:
    for tf in vendor_diff.renames.values():
      replaced_symlinks["/%s" % (tf.name,)] = tf.sha1

  always_delete = []
  may_delete = []
  for dest, link in source_symlinks:
    if link not in target_symlinks_d:
      if link in replaced_symlinks:
        may_delete.append((link, replaced_symlinks[link]))
      else:
        always_delete.append(link)
  script.DeleteFiles(always_delete)
  script.DeleteFilesIfNotMatching(may_delete)

  if system_diff.verbatim_targets:
    script.Print("Unpacking new system files...")
    script.UnpackPackageDir("system", "/system")
  if vendor_diff and vendor_diff.verbatim_targets:
    script.Print("Unpacking new vendor files...")
    script.UnpackPackageDir("vendor", "/vendor")

  if updating_recovery and not target_has_recovery_patch:
    script.Print("Unpacking new recovery...")
    script.UnpackPackageDir("recovery", "/system")

  system_diff.EmitRenames(script)
  if vendor_diff:
    vendor_diff.EmitRenames(script)

  script.Print("Symlinks and permissions...")

  # Create all the symlinks that don't already exist, or point to
  # somewhere different than what we want.  Delete each symlink before
  # creating it, since the 'symlink' command won't overwrite.
  to_create = []
  for dest, link in target_symlinks:
    if link in source_symlinks_d:
      if dest != source_symlinks_d[link]:
        to_create.append((dest, link))
    else:
      to_create.append((dest, link))
  script.DeleteFiles([i[1] for i in to_create])
  script.MakeSymlinks(to_create)

  # Now that the symlinks are created, we can set all the
  # permissions.
  script.AppendScript(temp_script)

  # Do device-specific installation (eg, write radio image).
  device_specific.IncrementalOTA_InstallEnd()

  if OPTIONS.extra_script is not None:
    script.AppendExtra(OPTIONS.extra_script)

  # Patch the build.prop file last, so if something fails but the
  # device can still come up, it appears to be the old build and will
  # get set the OTA package again to retry.
  script.Print("Patching remaining system files...")
  system_diff.EmitDeferredPatches(script)

  if OPTIONS.wipe_user_data:
    script.Print("Erasing user data...")
    script.FormatPartition("/data")

  if OPTIONS.two_step:
    script.AppendExtra("""
set_stage("%(bcb_dev)s", "");
endif;
endif;
""" % bcb_dev)

  if OPTIONS.verify and system_diff:
    script.Print("Remounting and verifying system partition files...")
    script.Unmount("/system")
    script.Mount("/system")
    system_diff.EmitExplicitTargetVerification(script)

  if OPTIONS.verify and vendor_diff:
    script.Print("Remounting and verifying vendor partition files...")
    script.Unmount("/vendor")
    script.Mount("/vendor")
    vendor_diff.EmitExplicitTargetVerification(script)
  script.AddToZip(target_zip, output_zip, input_path=OPTIONS.updater_binary)

  WriteMetadata(metadata, output_zip)

def main(argv):

  def option_handler(o, a):
    if o == "--board_config":
      pass   # deprecated
    elif o in ("-k", "--package_key"):
      OPTIONS.package_key = a
    elif o in ("-i", "--incremental_from"):
      OPTIONS.incremental_source = a
    elif o in ("-w", "--wipe_user_data"):
      OPTIONS.wipe_user_data = True
    elif o in ("-n", "--no_prereq"):
      OPTIONS.omit_prereq = True
    elif o in ("-o", "--oem_settings"):
      OPTIONS.oem_source = a
    elif o in ("-e", "--extra_script"):
      OPTIONS.extra_script = a
    elif o in ("-a", "--aslr_mode"):
      if a in ("on", "On", "true", "True", "yes", "Yes"):
        OPTIONS.aslr_mode = True
      else:
        OPTIONS.aslr_mode = False
    elif o in ("-t", "--worker_threads"):
      if a.isdigit():
        OPTIONS.worker_threads = int(a)
      else:
        raise ValueError("Cannot parse value %r for option %r - only "
                         "integers are allowed." % (a, o))
    elif o in ("-2", "--two_step"):
      OPTIONS.two_step = True
    elif o == "--no_signing":
      OPTIONS.no_signing = True
    elif o in ("--verify"):
      OPTIONS.verify = True
    elif o == "--block":
      OPTIONS.block_based = True
    elif o in ("-b", "--binary"):
      OPTIONS.updater_binary = a
    elif o in ("--no_fallback_to_full",):
      OPTIONS.fallback_to_full = False
    elif o == "--stash_threshold":
      try:
        OPTIONS.stash_threshold = float(a)
      except ValueError:
        raise ValueError("Cannot parse value %r for option %r - expecting "
                         "a float" % (a, o))
    elif o in ("--backup"):
      OPTIONS.backuptool = bool(a.lower() == 'true')
    elif o in ("--override_device"):
      OPTIONS.override_device = a
    elif o in ("--override_prop"):
      OPTIONS.override_prop = bool(a.lower() == 'true')
    elif o in ("-z", "--use_lzma"):
      OPTIONS.use_lzma = True
      # Import now, and bomb out if backports.lzma isn't installed
      from backports import lzma
    else:
      return False
    return True

  args = common.ParseOptions(argv, __doc__,
                             extra_opts="b:k:i:d:wne:t:a:2o:z",
                             extra_long_opts=["board_config=",
                                              "package_key=",
                                              "incremental_from=",
                                              "wipe_user_data",
                                              "no_prereq",
                                              "extra_script=",
                                              "worker_threads=",
                                              "aslr_mode=",
                                              "two_step",
                                              "no_signing",
                                              "block",
                                              "binary=",
                                              "oem_settings=",
                                              "verify",
                                              "no_fallback_to_full",
                                              "stash_threshold=",
                                              "backup=",
                                              "override_device=",
                                              "override_prop=",
                                              "use_lzma"],
                             extra_option_handler=option_handler)

  if len(args) != 2:
    common.Usage(__doc__)
    sys.exit(1)

  if OPTIONS.extra_script is not None:
    OPTIONS.extra_script = open(OPTIONS.extra_script).read()

  print "unzipping target target-files..."
  OPTIONS.input_tmp, input_zip = common.UnzipTemp(args[0])

  OPTIONS.target_tmp = OPTIONS.input_tmp
  OPTIONS.info_dict = common.LoadInfoDict(input_zip)

  # If this image was originally labelled with SELinux contexts, make sure we
  # also apply the labels in our new image. During building, the "file_contexts"
  # is in the out/ directory tree, but for repacking from target-files.zip it's
  # in the root directory of the ramdisk.
  if "selinux_fc" in OPTIONS.info_dict:
    OPTIONS.info_dict["selinux_fc"] = os.path.join(OPTIONS.input_tmp, "BOOT", "RAMDISK",
        "file_contexts")

  if OPTIONS.verbose:
    print "--- target info ---"
    common.DumpInfoDict(OPTIONS.info_dict)

  # If the caller explicitly specified the device-specific extensions
  # path via -s/--device_specific, use that.  Otherwise, use
  # META/releasetools.py if it is present in the target target_files.
  # Otherwise, take the path of the file from 'tool_extensions' in the
  # info dict and look for that in the local filesystem, relative to
  # the current directory.

  if OPTIONS.device_specific is None:
    from_input = os.path.join(OPTIONS.input_tmp, "META", "releasetools.py")
    if os.path.exists(from_input):
      print "(using device-specific extensions from target_files)"
      OPTIONS.device_specific = from_input
    else:
      OPTIONS.device_specific = OPTIONS.info_dict.get("tool_extensions", None)

  if OPTIONS.device_specific is not None:
    OPTIONS.device_specific = os.path.abspath(OPTIONS.device_specific)

  while True:

    if OPTIONS.no_signing:
      if os.path.exists(args[1]): os.unlink(args[1])
      output_zip = zipfile.ZipFile(args[1], "w", compression=zipfile.ZIP_DEFLATED)
    else:
      temp_zip_file = tempfile.NamedTemporaryFile()
      output_zip = zipfile.ZipFile(temp_zip_file, "w",
                                   compression=zipfile.ZIP_DEFLATED)

    cache_size = OPTIONS.info_dict.get("cache_size", None)
    if cache_size is None:
      print "--- can't determine the cache partition size ---"
    OPTIONS.cache_size = cache_size

    if OPTIONS.incremental_source is None:
      WriteFullOTAPackage(input_zip, output_zip)
      if OPTIONS.package_key is None:
        OPTIONS.package_key = OPTIONS.info_dict.get(
            "default_system_dev_certificate",
            "build/target/product/security/testkey")
      break

    else:
      print "unzipping source target-files..."
      OPTIONS.source_tmp, source_zip = common.UnzipTemp(OPTIONS.incremental_source)
      OPTIONS.target_info_dict = OPTIONS.info_dict
      OPTIONS.source_info_dict = common.LoadInfoDict(source_zip)
      if "selinux_fc" in OPTIONS.source_info_dict:
        OPTIONS.source_info_dict["selinux_fc"] = os.path.join(OPTIONS.source_tmp, "BOOT", "RAMDISK",
                                                              "file_contexts")
      if OPTIONS.package_key is None:
        OPTIONS.package_key = OPTIONS.source_info_dict.get(
            "default_system_dev_certificate",
            "build/target/product/security/testkey")
      if OPTIONS.verbose:
        print "--- source info ---"
        common.DumpInfoDict(OPTIONS.source_info_dict)
      try:
        WriteIncrementalOTAPackage(input_zip, source_zip, output_zip)
        break
      except ValueError:
        if not OPTIONS.fallback_to_full: raise
        print "--- failed to build incremental; falling back to full ---"
        OPTIONS.incremental_source = None
        output_zip.close()

  output_zip.close()

  if not OPTIONS.no_signing:
    SignOutput(temp_zip_file.name, args[1])
    temp_zip_file.close()

  print "done."


if __name__ == '__main__':
  try:
    common.CloseInheritedPipes()
    main(sys.argv[1:])
  except common.ExternalError, e:
    print
    print "   ERROR: %s" % (e,)
    print
    sys.exit(1)
  finally:
    common.Cleanup()<|MERGE_RESOLUTION|>--- conflicted
+++ resolved
@@ -76,22 +76,11 @@
   --backup <boolean>
       Enable or disable the execution of backuptool.sh.
       Disabled by default.
-<<<<<<< HEAD
   --override_device <device>
       Override device-specific asserts. Can be a comma-separated list.
   --override_prop <boolean>
       Override build.prop items with custom vendor init.
       Enabled when TARGET_UNIFIED_DEVICE is defined in BoardConfig
-=======
-
-  --override_device <device>
-      Override device-specific asserts. Can be a comma-separated list.
-
-  --override_prop <boolean>
-      Override build.prop items with custom vendor init.
-      Enabled when TARGET_UNIFIED_DEVICE is defined in BoardConfig
-
->>>>>>> 3e8b4275
 """
 
 import sys
@@ -595,14 +584,14 @@
   if HasVendorPartition(input_zip):
     system_progress -= 0.1
 
-<<<<<<< HEAD
-  script.AppendExtra("if is_mounted(\"/data\") then")
-  script.ValidateSignatures("data")
-  script.AppendExtra("else")
-  script.Mount("/data")
-  script.ValidateSignatures("data")
-  script.Unmount("/data")
-  script.AppendExtra("endif;")
+  if not OPTIONS.wipe_user_data:
+    script.AppendExtra("if is_mounted(\"/data\") then")
+    script.ValidateSignatures("data")
+    script.AppendExtra("else")
+    script.Mount("/data")
+    script.ValidateSignatures("data")
+    script.Unmount("/data")
+    script.AppendExtra("endif;")
 
   script.Print(" ")
   script.Print("              ___     ")
@@ -625,16 +614,6 @@
   script.Print("|   /| _| | |\/| | | |   >  <")
   script.Print("|_|_\|___||_|  |_||___| /_/\_\ ")
   script.Print(" ")
-=======
-  if not OPTIONS.wipe_user_data:
-    script.AppendExtra("if is_mounted(\"/data\") then")
-    script.ValidateSignatures("data")
-    script.AppendExtra("else")
-    script.Mount("/data")
-    script.ValidateSignatures("data")
-    script.Unmount("/data")
-    script.AppendExtra("endif;")
->>>>>>> 3e8b4275
 
   if "selinux_fc" in OPTIONS.info_dict:
     WritePolicyConfig(OPTIONS.info_dict["selinux_fc"], output_zip)
@@ -709,7 +688,6 @@
     if block_based:
       script.Unmount("/system")
 
-<<<<<<< HEAD
   if block_based:
     script.Print("Flashing SuperSU...")
     common.ZipWriteStr(output_zip, "supersu/supersu.zip",
@@ -719,8 +697,6 @@
   if block_based:
     script.Unmount("/system")
 
-=======
->>>>>>> 3e8b4275
   script.ShowProgress(0.05, 5)
   script.WriteRawImage("/boot", "boot.img")
 
