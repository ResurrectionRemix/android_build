#!/usr/bin/env python
#
# Copyright (C) 2008 The Android Open Source Project
#
# Licensed under the Apache License, Version 2.0 (the "License");
# you may not use this file except in compliance with the License.
# You may obtain a copy of the License at
#
#      http://www.apache.org/licenses/LICENSE-2.0
#
# Unless required by applicable law or agreed to in writing, software
# distributed under the License is distributed on an "AS IS" BASIS,
# WITHOUT WARRANTIES OR CONDITIONS OF ANY KIND, either express or implied.
# See the License for the specific language governing permissions and
# limitations under the License.

"""
Given a target-files zipfile, produces an OTA package that installs
that build.  An incremental OTA is produced if -i is given, otherwise
a full OTA is produced.
Usage:  ota_from_target_files [flags] input_target_files output_ota_package
  --board_config  <file>
      Deprecated.
  -k (--package_key) <key> Key to use to sign the package (default is
      the value of default_system_dev_certificate from the input
      target-files's META/misc_info.txt, or
      "build/target/product/security/testkey" if that value is not
      specified).
      For incremental OTAs, the default value is based on the source
      target-file, not the target build.
  -i  (--incremental_from)  <file>
      Generate an incremental OTA using the given target-files zip as
      the starting build.
  -v  (--verify)
      Remount and verify the checksums of the files written to the
      system and vendor (if used) partitions.  Incremental builds only.
  -o  (--oem_settings)  <file>
      Use the file to specify the expected OEM-specific properties
      on the OEM partition of the intended device.
  -w  (--wipe_user_data)
      Generate an OTA package that will wipe the user data partition
      when installed.
  -n  (--no_prereq)
      Omit the timestamp prereq check normally included at the top of
      the build scripts (used for developer OTA packages which
      legitimately need to go back and forth).
  -e  (--extra_script)  <file>
      Insert the contents of file at the end of the update script.
  -a  (--aslr_mode)  <on|off>
      Specify whether to turn on ASLR for the package (on by default).
  -2  (--two_step)
      Generate a 'two-step' OTA package, where recovery is updated
      first, so that any changes made to the system partition are done
      using the new recovery (new kernel, etc.).
  --block
      Generate a block-based OTA if possible.  Will fall back to a
      file-based OTA if the target_files is older and doesn't support
      block-based OTAs.

  -z  Compress the block-based image using LZMA. Results in substantial
      space reduction at the cost of longer compress/decompress time.
      Requires the "backports.lzma" module to be installed.

  -b  (--binary)  <file>
      Use the given binary as the update-binary in the output package,
      instead of the binary in the build's target_files.  Use for
      development only.
  -t  (--worker_threads) <int>
      Specifies the number of worker-threads that will be used when
      generating patches for incremental updates (defaults to 3).
<<<<<<< HEAD
  --stash_threshold <float>
      Specifies the threshold that will be used to compute the maximum
      allowed stash size (defaults to 0.8).
  --backup <boolean>
      Enable or disable the execution of backuptool.sh.
      Disabled by default.
  --override_device <device>
      Override device-specific asserts. Can be a comma-separated list.
  --override_prop <boolean>
      Override build.prop items with custom vendor init.
      Enabled when TARGET_UNIFIED_DEVICE is defined in BoardConfig
=======

  --stash_threshold <float>
      Specifies the threshold that will be used to compute the maximum
      allowed stash size (defaults to 0.8).

  --backup <boolean>
      Enable or disable the execution of backuptool.sh.
      Disabled by default.

  --override_device <device>
      Override device-specific asserts. Can be a comma-separated list.

  --override_prop <boolean>
      Override build.prop items with custom vendor init.
      Enabled when TARGET_UNIFIED_DEVICE is defined in BoardConfig

>>>>>>> 3e8b4275
"""

import sys

if sys.hexversion < 0x02070000:
  print >> sys.stderr, "Python 2.7 or newer is required."
  sys.exit(1)

import copy
import errno
import multiprocessing
import os
import re
import subprocess
import tempfile
import time
import zipfile

from hashlib import sha1 as sha1

import common
import edify_generator
import build_image
import blockimgdiff
import sparse_img

OPTIONS = common.OPTIONS
OPTIONS.package_key = None
OPTIONS.incremental_source = None
OPTIONS.verify = False
OPTIONS.require_verbatim = set()
OPTIONS.prohibit_verbatim = set(("system/build.prop",))
OPTIONS.patch_threshold = 0.95
OPTIONS.wipe_user_data = False
OPTIONS.omit_prereq = False
OPTIONS.extra_script = None
OPTIONS.aslr_mode = True
OPTIONS.worker_threads = multiprocessing.cpu_count() // 2
if OPTIONS.worker_threads == 0:
  OPTIONS.worker_threads = 1
OPTIONS.two_step = False
OPTIONS.no_signing = False
OPTIONS.block_based = False
OPTIONS.updater_binary = None
OPTIONS.oem_source = None
OPTIONS.fallback_to_full = True
OPTIONS.backuptool = False
OPTIONS.override_device = 'auto'
OPTIONS.override_prop = False
OPTIONS.use_lzma = False

def MostPopularKey(d, default):
  """Given a dict, return the key corresponding to the largest
  value.  Returns 'default' if the dict is empty."""
  x = [(v, k) for (k, v) in d.iteritems()]
  if not x: return default
  x.sort()
  return x[-1][1]


def IsSymlink(info):
  """Return true if the zipfile.ZipInfo object passed in represents a
  symlink."""
  return (info.external_attr >> 16) & 0770000 == 0120000

def IsRegular(info):
  """Return true if the zipfile.ZipInfo object passed in represents a
  symlink."""
  return (info.external_attr >> 28) == 010

def ClosestFileMatch(src, tgtfiles, existing):
  """Returns the closest file match between a source file and list
     of potential matches.  The exact filename match is preferred,
     then the sha1 is searched for, and finally a file with the same
     basename is evaluated.  Rename support in the updater-binary is
     required for the latter checks to be used."""

  result = tgtfiles.get("path:" + src.name)
  if result is not None:
    return result

  if not OPTIONS.target_info_dict.get("update_rename_support", False):
    return None

  if src.size < 1000:
    return None

  result = tgtfiles.get("sha1:" + src.sha1)
  if result is not None and existing.get(result.name) is None:
    return result
  result = tgtfiles.get("file:" + src.name.split("/")[-1])
  if result is not None and existing.get(result.name) is None:
    return result
  return None

class ItemSet:
  def __init__(self, partition, fs_config):
    self.partition = partition
    self.fs_config = fs_config
    self.ITEMS = {}

  def Get(self, name, dir=False):
    if name not in self.ITEMS:
      self.ITEMS[name] = Item(self, name, dir=dir)
    return self.ITEMS[name]

  def GetMetadata(self, input_zip):
    # The target_files contains a record of what the uid,
    # gid, and mode are supposed to be.
    output = input_zip.read(self.fs_config)

    for line in output.split("\n"):
      if not line: continue
      columns = line.split()
      name, uid, gid, mode = columns[:4]
      selabel = None
      capabilities = None

      # After the first 4 columns, there are a series of key=value
      # pairs. Extract out the fields we care about.
      for element in columns[4:]:
        key, value = element.split("=")
        if key == "selabel":
          selabel = value
        if key == "capabilities":
          capabilities = value

      i = self.ITEMS.get(name, None)
      if i is not None:
        i.uid = int(uid)
        i.gid = int(gid)
        i.mode = int(mode, 8)
        i.selabel = selabel
        i.capabilities = capabilities
        if i.dir:
          i.children.sort(key=lambda i: i.name)

    # set metadata for the files generated by this script.
    i = self.ITEMS.get("system/recovery-from-boot.p", None)
    if i: i.uid, i.gid, i.mode, i.selabel, i.capabilities = 0, 0, 0644, None, None
    i = self.ITEMS.get("system/etc/install-recovery.sh", None)
    if i: i.uid, i.gid, i.mode, i.selabel, i.capabilities = 0, 0, 0544, None, None


class Item:
  """Items represent the metadata (user, group, mode) of files and
  directories in the system image."""
  def __init__(self, itemset, name, dir=False):
    self.itemset = itemset
    self.name = name
    self.uid = None
    self.gid = None
    self.mode = None
    self.selabel = None
    self.capabilities = None
    self.dir = dir

    if name:
      self.parent = itemset.Get(os.path.dirname(name), dir=True)
      self.parent.children.append(self)
    else:
      self.parent = None
    if dir:
      self.children = []

  def Dump(self, indent=0):
    if self.uid is not None:
      print "%s%s %d %d %o" % ("  "*indent, self.name, self.uid, self.gid, self.mode)
    else:
      print "%s%s %s %s %s" % ("  "*indent, self.name, self.uid, self.gid, self.mode)
    if self.dir:
      print "%s%s" % ("  "*indent, self.descendants)
      print "%s%s" % ("  "*indent, self.best_subtree)
      for i in self.children:
        i.Dump(indent=indent+1)

  def CountChildMetadata(self):
    """Count up the (uid, gid, mode, selabel, capabilities) tuples for
    all children and determine the best strategy for using set_perm_recursive and
    set_perm to correctly chown/chmod all the files to their desired
    values.  Recursively calls itself for all descendants.
    Returns a dict of {(uid, gid, dmode, fmode, selabel, capabilities): count} counting up
    all descendants of this node.  (dmode or fmode may be None.)  Also
    sets the best_subtree of each directory Item to the (uid, gid,
    dmode, fmode, selabel, capabilities) tuple that will match the most
    descendants of that Item.
    """

    assert self.dir
    d = self.descendants = {(self.uid, self.gid, self.mode, None, self.selabel, self.capabilities): 1}
    for i in self.children:
      if i.dir:
        for k, v in i.CountChildMetadata().iteritems():
          d[k] = d.get(k, 0) + v
      else:
        k = (i.uid, i.gid, None, i.mode, i.selabel, i.capabilities)
        d[k] = d.get(k, 0) + 1

    # Find the (uid, gid, dmode, fmode, selabel, capabilities)
    # tuple that matches the most descendants.

    # First, find the (uid, gid) pair that matches the most
    # descendants.
    ug = {}
    for (uid, gid, _, _, _, _), count in d.iteritems():
      ug[(uid, gid)] = ug.get((uid, gid), 0) + count
    ug = MostPopularKey(ug, (0, 0))

    # Now find the dmode, fmode, selabel, and capabilities that match
    # the most descendants with that (uid, gid), and choose those.
    best_dmode = (0, 0755)
    best_fmode = (0, 0644)
    best_selabel = (0, None)
    best_capabilities = (0, None)
    for k, count in d.iteritems():
      if k[:2] != ug: continue
      if k[2] is not None and count >= best_dmode[0]: best_dmode = (count, k[2])
      if k[3] is not None and count >= best_fmode[0]: best_fmode = (count, k[3])
      if k[4] is not None and count >= best_selabel[0]: best_selabel = (count, k[4])
      if k[5] is not None and count >= best_capabilities[0]: best_capabilities = (count, k[5])
    self.best_subtree = ug + (best_dmode[1], best_fmode[1], best_selabel[1], best_capabilities[1])

    return d

  def SetPermissions(self, script):
    """Append set_perm/set_perm_recursive commands to 'script' to
    set all permissions, users, and groups for the tree of files
    rooted at 'self'."""

    self.CountChildMetadata()

    def recurse(item, current):
      # current is the (uid, gid, dmode, fmode, selabel, capabilities) tuple that the current
      # item (and all its children) have already been set to.  We only
      # need to issue set_perm/set_perm_recursive commands if we're
      # supposed to be something different.
      if item.dir:
        if current != item.best_subtree:
          script.SetPermissionsRecursive("/"+item.name, *item.best_subtree)
          current = item.best_subtree

        if item.uid != current[0] or item.gid != current[1] or \
           item.mode != current[2] or item.selabel != current[4] or \
           item.capabilities != current[5]:
          script.SetPermissions("/"+item.name, item.uid, item.gid,
                                item.mode, item.selabel, item.capabilities)

        for i in item.children:
          recurse(i, current)
      else:
        if item.uid != current[0] or item.gid != current[1] or \
               item.mode != current[3] or item.selabel != current[4] or \
               item.capabilities != current[5]:
          script.SetPermissions("/"+item.name, item.uid, item.gid,
                                item.mode, item.selabel, item.capabilities)

    recurse(self, (-1, -1, -1, -1, None, None))


def CopyPartitionFiles(itemset, input_zip, output_zip=None, substitute=None):
  """Copies files for the partition in the input zip to the output
  zip.  Populates the Item class with their metadata, and returns a
  list of symlinks.  output_zip may be None, in which case the copy is
  skipped (but the other side effects still happen).  substitute is an
  optional dict of {output filename: contents} to be output instead of
  certain input files.
  """

  symlinks = []

  partition = itemset.partition

  for info in input_zip.infolist():
    if info.filename.startswith(partition.upper() + "/"):
      basefilename = info.filename[7:]
      if IsSymlink(info):
        symlinks.append((input_zip.read(info.filename),
                         "/" + partition + "/" + basefilename))
      else:
        info2 = copy.copy(info)
        fn = info2.filename = partition + "/" + basefilename
        if substitute and fn in substitute and substitute[fn] is None:
          continue
        if output_zip is not None:
          if substitute and fn in substitute:
            data = substitute[fn]
          else:
            data = input_zip.read(info.filename)
          output_zip.writestr(info2, data)
        if fn.endswith("/"):
          itemset.Get(fn[:-1], dir=True)
        else:
          itemset.Get(fn, dir=False)

  symlinks.sort()
  return symlinks


def SignOutput(temp_zip_name, output_zip_name):
  key_passwords = common.GetKeyPasswords([OPTIONS.package_key])
  pw = key_passwords[OPTIONS.package_key]

  common.SignFile(temp_zip_name, output_zip_name, OPTIONS.package_key, pw,
                  whole_file=True)


def AppendAssertions(script, info_dict, oem_dict = None):
  oem_props = info_dict.get("oem_fingerprint_properties")
  if oem_props is None or len(oem_props) == 0:
    if OPTIONS.override_device == "auto":
      device = GetBuildProp("ro.product.device", info_dict)
    else:
      device = OPTIONS.override_device
    script.AssertDevice(device)
  else:
    if oem_dict is None:
      raise common.ExternalError("No OEM file provided to answer expected assertions")
    for prop in oem_props.split():
      if oem_dict.get(prop) is None:
        raise common.ExternalError("The OEM file is missing the property %s" % prop)
      script.AssertOemProperty(prop, oem_dict.get(prop))


def HasRecoveryPatch(target_files_zip):
  try:
    target_files_zip.getinfo("SYSTEM/recovery-from-boot.p")
    return True
  except KeyError:
    return False

def HasVendorPartition(target_files_zip):
  try:
    target_files_zip.getinfo("VENDOR/")
    return True
  except KeyError:
    return False

def GetOemProperty(name, oem_props, oem_dict, info_dict):
  if oem_props is not None and name in oem_props:
    return oem_dict[name]
  return GetBuildProp(name, info_dict)

def CalculateFingerprint(oem_props, oem_dict, info_dict):
  if oem_props is None:
    return GetBuildProp("ro.build.fingerprint", info_dict)
  return "%s/%s/%s:%s" % (
    GetOemProperty("ro.product.brand", oem_props, oem_dict, info_dict),
    GetOemProperty("ro.product.name", oem_props, oem_dict, info_dict),
    GetOemProperty("ro.product.device", oem_props, oem_dict, info_dict),
    GetBuildProp("ro.build.thumbprint", info_dict))


def GetImage(which, tmpdir, info_dict):
  # Return an image object (suitable for passing to BlockImageDiff)
  # for the 'which' partition (most be "system" or "vendor").  If a
  # prebuilt image and file map are found in tmpdir they are used,
  # otherwise they are reconstructed from the individual files.

  assert which in ("system", "vendor")

  path = os.path.join(tmpdir, "IMAGES", which + ".img")
  mappath = os.path.join(tmpdir, "IMAGES", which + ".map")
  if os.path.exists(path) and os.path.exists(mappath):
    print "using %s.img from target-files" % (which,)
    # This is a 'new' target-files, which already has the image in it.

  else:
    print "building %s.img from target-files" % (which,)

    # This is an 'old' target-files, which does not contain images
    # already built.  Build them.

    mappath = tempfile.mkstemp()[1]
    OPTIONS.tempfiles.append(mappath)

    import add_img_to_target_files
    if which == "system":
      path = add_img_to_target_files.BuildSystem(
          tmpdir, info_dict, block_list=mappath)
    elif which == "vendor":
      path = add_img_to_target_files.BuildVendor(
          tmpdir, info_dict, block_list=mappath)

  return sparse_img.SparseImage(path, mappath)


def CopyInstallTools(output_zip):
  install_path = os.path.join(OPTIONS.input_tmp, "INSTALL")
  for root, subdirs, files in os.walk(install_path):
    for f in files:
      install_source = os.path.join(root, f)
      install_target = os.path.join("install", os.path.relpath(root, install_path), f)
      output_zip.write(install_source, install_target)


def WriteFullOTAPackage(input_zip, output_zip):
  # TODO: how to determine this?  We don't know what version it will
  # be installed on top of.  For now, we expect the API just won't
  # change very often.
  script = edify_generator.EdifyGenerator(3, OPTIONS.info_dict)

  oem_props = OPTIONS.info_dict.get("oem_fingerprint_properties")
  recovery_mount_options = OPTIONS.info_dict.get("recovery_mount_options")
  oem_dict = None
  if oem_props is not None and len(oem_props) > 0:
    if OPTIONS.oem_source is None:
      raise common.ExternalError("OEM source required for this build")
    script.Mount("/oem", recovery_mount_options)
    oem_dict = common.LoadDictionaryFromLines(open(OPTIONS.oem_source).readlines())


  if OPTIONS.override_prop:
    metadata = {"post-timestamp": GetBuildProp("ro.build.date.utc",
                                               OPTIONS.info_dict),
                }
  else:
    metadata = {"post-build": CalculateFingerprint(
                                 oem_props, oem_dict, OPTIONS.info_dict),
                "pre-device": GetOemProperty("ro.product.device", oem_props, oem_dict,
                                           OPTIONS.info_dict),
                "post-timestamp": GetBuildProp("ro.build.date.utc",
                                             OPTIONS.info_dict),
                }

  device_specific = common.DeviceSpecificParams(
      input_zip=input_zip,
      input_version=OPTIONS.info_dict["recovery_api_version"],
      output_zip=output_zip,
      script=script,
      input_tmp=OPTIONS.input_tmp,
      metadata=metadata,
      info_dict=OPTIONS.info_dict)

  has_recovery_patch = HasRecoveryPatch(input_zip)
  block_based = OPTIONS.block_based and has_recovery_patch

  #if not OPTIONS.omit_prereq:
  #  ts = GetBuildProp("ro.build.date.utc", OPTIONS.info_dict)
  #  ts_text = GetBuildProp("ro.build.date", OPTIONS.info_dict)
  #  script.AssertOlderBuild(ts, ts_text)

  AppendAssertions(script, OPTIONS.info_dict, oem_dict)
  device_specific.FullOTA_Assertions()

  # Two-step package strategy (in chronological order, which is *not*
  # the order in which the generated script has things):
  #
  # if stage is not "2/3" or "3/3":
  #    write recovery image to boot partition
  #    set stage to "2/3"
  #    reboot to boot partition and restart recovery
  # else if stage is "2/3":
  #    write recovery image to recovery partition
  #    set stage to "3/3"
  #    reboot to recovery partition and restart recovery
  # else:
  #    (stage must be "3/3")
  #    set stage to ""
  #    do normal full package installation:
  #       wipe and install system, boot image, etc.
  #       set up system to update recovery partition on first boot
  #    complete script normally (allow recovery to mark itself finished and reboot)

  recovery_img = common.GetBootableImage("recovery.img", "recovery.img",
                                         OPTIONS.input_tmp, "RECOVERY")
  if OPTIONS.two_step:
    if not OPTIONS.info_dict.get("multistage_support", None):
      assert False, "two-step packages not supported by this build"
    fs = OPTIONS.info_dict["fstab"]["/misc"]
    assert fs.fs_type.upper() == "EMMC", \
        "two-step packages only supported on devices with EMMC /misc partitions"
    bcb_dev = {"bcb_dev": fs.device}
    common.ZipWriteStr(output_zip, "recovery.img", recovery_img.data)
    script.AppendExtra("""
if get_stage("%(bcb_dev)s") == "2/3" then
""" % bcb_dev)
    script.WriteRawImage("/recovery", "recovery.img")
    script.AppendExtra("""
set_stage("%(bcb_dev)s", "3/3");
reboot_now("%(bcb_dev)s", "recovery");
else if get_stage("%(bcb_dev)s") == "3/3" then
""" % bcb_dev)

  script.AppendExtra("ifelse(is_mounted(\"/system\"), unmount(\"/system\"));")
  device_specific.FullOTA_InstallBegin()

  CopyInstallTools(output_zip)
  script.UnpackPackageDir("install", "/tmp/install")
  script.SetPermissionsRecursive("/tmp/install", 0, 0, 0755, 0644, None, None)
  script.SetPermissionsRecursive("/tmp/install/bin", 0, 0, 0755, 0755, None, None)

  if OPTIONS.backuptool:
    script.Mount("/system")
    script.RunBackup("backup")
    script.Unmount("/system")

  system_progress = 0.75

  if OPTIONS.wipe_user_data:
    system_progress -= 0.1
  if HasVendorPartition(input_zip):
    system_progress -= 0.1

<<<<<<< HEAD
  script.AppendExtra("if is_mounted(\"/data\") then")
  script.ValidateSignatures("data")
  script.AppendExtra("else")
  script.Mount("/data")
  script.ValidateSignatures("data")
  script.Unmount("/data")
  script.AppendExtra("endif;")

  script.Print(" ")
  script.Print("              ___     ")
  script.Print("             /  /\    ")
  script.Print("            /  /::\   ")
  script.Print("           /  /:/\:\  ")
  script.Print("          /  /:/~/:/  ")
  script.Print("         /__/:/ /:/___")
  script.Print("         \  \:\/:::::/")
  script.Print("          \  \::/~~~~ ")
  script.Print("           \  \:\     ")
  script.Print("            \  \:\    ")
  script.Print("             \__\/    ")
  script.Print(" (                 (        )")
  script.Print(" )\ )      (       )\ )  ( /(")
  script.Print("(()/( (    )\))(  (()/(  )\())")
  script.Print(" /(_)))\  ((_)()\  /(_))((_)\ ")
  script.Print("(_)) ((_) (_()((_)(_))  __((_)")
  script.Print("| _ \| __||  \/  ||_ _| \ \/ /")
  script.Print("|   /| _| | |\/| | | |   >  <")
  script.Print("|_|_\|___||_|  |_||___| /_/\_\ ")
  script.Print(" ")
=======
  if not OPTIONS.wipe_user_data:
    script.AppendExtra("if is_mounted(\"/data\") then")
    script.ValidateSignatures("data")
    script.AppendExtra("else")
    script.Mount("/data")
    script.ValidateSignatures("data")
    script.Unmount("/data")
    script.AppendExtra("endif;")
>>>>>>> 3e8b4275

  if "selinux_fc" in OPTIONS.info_dict:
    WritePolicyConfig(OPTIONS.info_dict["selinux_fc"], output_zip)

  recovery_mount_options = OPTIONS.info_dict.get("recovery_mount_options")

  system_items = ItemSet("system", "META/filesystem_config.txt")
  script.ShowProgress(system_progress, 0)

  if block_based:
    # Full OTA is done as an "incremental" against an empty source
    # image.  This has the effect of writing new data from the package
    # to the entire partition, but lets us reuse the updater code that
    # writes incrementals to do it.
    system_tgt = GetImage("system", OPTIONS.input_tmp, OPTIONS.info_dict)
    system_tgt.ResetFileMap()
    system_diff = common.BlockDifference("system", system_tgt, src=None, use_lzma=OPTIONS.use_lzma)
    system_diff.WriteScript(script, output_zip)
  else:
    script.FormatPartition("/system")
    script.Mount("/system", recovery_mount_options)
    if not has_recovery_patch:
      script.UnpackPackageDir("recovery", "/system")
    script.UnpackPackageDir("system", "/system")
    symlinks = CopyPartitionFiles(system_items, input_zip, output_zip)
    script.MakeSymlinks(symlinks)

  boot_img = common.GetBootableImage("boot.img", "boot.img",
                                     OPTIONS.input_tmp, "BOOT")

  if not block_based:
    def output_sink(fn, data):
      common.ZipWriteStr(output_zip, "recovery/" + fn, data)
      system_items.Get("system/" + fn, dir=False)

    common.MakeRecoveryPatch(OPTIONS.input_tmp, output_sink,
                             recovery_img, boot_img)

    system_items.GetMetadata(input_zip)
    system_items.Get("system").SetPermissions(script)

  if HasVendorPartition(input_zip):
    vendor_items = ItemSet("vendor", "META/vendor_filesystem_config.txt")
    script.ShowProgress(0.1, 0)

    if block_based:
      vendor_tgt = GetImage("vendor", OPTIONS.input_tmp, OPTIONS.info_dict)
      vendor_tgt.ResetFileMap()
      vendor_diff = common.BlockDifference("vendor", vendor_tgt, use_lzma=OPTIONS.use_lzma)
      vendor_diff.WriteScript(script, output_zip)
    else:
      script.FormatPartition("/vendor")
      script.Mount("/vendor", recovery_mount_options)
      script.UnpackPackageDir("vendor", "/vendor")

      symlinks = CopyPartitionFiles(vendor_items, input_zip, output_zip)
      script.MakeSymlinks(symlinks)

      vendor_items.GetMetadata(input_zip)
      vendor_items.Get("vendor").SetPermissions(script)

  common.CheckSize(boot_img.data, "boot.img", OPTIONS.info_dict)
  common.ZipWriteStr(output_zip, "boot.img", boot_img.data)

  device_specific.FullOTA_PostValidate()

  if OPTIONS.backuptool:
    script.ShowProgress(0.02, 10)
    if block_based:
      script.Mount("/system")
    script.RunBackup("restore")
    if block_based:
      script.Unmount("/system")

<<<<<<< HEAD
  if block_based:
    script.Print("Flashing SuperSU...")
    common.ZipWriteStr(output_zip, "supersu/supersu.zip",
                   ""+input_zip.read("SYSTEM/addon.d/UPDATE-SuperSU.zip"))
    script.Mount("/system")
    script.FlashSuperSU()
  if block_based:
    script.Unmount("/system")

=======
>>>>>>> 3e8b4275
  script.ShowProgress(0.05, 5)
  script.WriteRawImage("/boot", "boot.img")

  script.ShowProgress(0.2, 10)
  device_specific.FullOTA_InstallEnd()

  if OPTIONS.extra_script is not None:
    script.AppendExtra(OPTIONS.extra_script)

  script.UnmountAll()

  if OPTIONS.wipe_user_data:
    script.ShowProgress(0.1, 10)
    script.FormatPartition("/data")

  if OPTIONS.two_step:
    script.AppendExtra("""
set_stage("%(bcb_dev)s", "");
""" % bcb_dev)
    script.AppendExtra("else\n")
    script.WriteRawImage("/boot", "recovery.img")
    script.AppendExtra("""
set_stage("%(bcb_dev)s", "2/3");
reboot_now("%(bcb_dev)s", "");
endif;
endif;
""" % bcb_dev)
  script.AddToZip(input_zip, output_zip, input_path=OPTIONS.updater_binary)
  WriteMetadata(metadata, output_zip)

  common.ZipWriteStr(output_zip, "system/build.prop",
                     ""+input_zip.read("SYSTEM/build.prop"))

  common.ZipWriteStr(output_zip, "META-INF/org/cyanogenmod/releasekey",
                     ""+input_zip.read("META/releasekey.txt"))

def WritePolicyConfig(file_context, output_zip):
  f = open(file_context, 'r');
  basename = os.path.basename(file_context)
  common.ZipWriteStr(output_zip, basename, f.read())


def WriteMetadata(metadata, output_zip):
  common.ZipWriteStr(output_zip, "META-INF/com/android/metadata",
                     "".join(["%s=%s\n" % kv
                              for kv in sorted(metadata.iteritems())]))


def LoadPartitionFiles(z, partition):
  """Load all the files from the given partition in a given target-files
  ZipFile, and return a dict of {filename: File object}."""
  out = {}
  prefix = partition.upper() + "/"
  for info in z.infolist():
    if info.filename.startswith(prefix) and not IsSymlink(info):
      basefilename = info.filename[7:]
      fn = partition + "/" + basefilename
      data = z.read(info.filename)
      out[fn] = common.File(fn, data)
  return out


def GetBuildProp(prop, info_dict):
  """Return the fingerprint of the build of a given target-files info_dict."""
  try:
    return info_dict.get("build.prop", {})[prop]
  except KeyError:
    raise common.ExternalError("couldn't find %s in build.prop" % (prop,))


def AddToKnownPaths(filename, known_paths):
  if filename[-1] == "/":
    return
  dirs = filename.split("/")[:-1]
  while len(dirs) > 0:
    path = "/".join(dirs)
    if path in known_paths:
      break;
    known_paths.add(path)
    dirs.pop()


def WriteBlockIncrementalOTAPackage(target_zip, source_zip, output_zip):
  source_version = OPTIONS.source_info_dict["recovery_api_version"]
  target_version = OPTIONS.target_info_dict["recovery_api_version"]

  if source_version == 0:
    print ("WARNING: generating edify script for a source that "
           "can't install it.")
  script = edify_generator.EdifyGenerator(source_version,
                                          OPTIONS.target_info_dict)

  if OPTIONS.override_prop:
    metadata = {"post-timestamp": GetBuildProp("ro.build.date.utc",
                                               OPTIONS.target_info_dict),
                }
  else:
    metadata = {"pre-device": GetBuildProp("ro.product.device",
                                           OPTIONS.source_info_dict),
                "post-timestamp": GetBuildProp("ro.build.date.utc",
                                               OPTIONS.target_info_dict),
                }

  device_specific = common.DeviceSpecificParams(
      source_zip=source_zip,
      source_version=source_version,
      target_zip=target_zip,
      input_zip=target_zip,
      target_version=target_version,
      input_version=target_version,
      output_zip=output_zip,
      script=script,
      metadata=metadata,
      info_dict=OPTIONS.info_dict)

  source_fp = GetBuildProp("ro.build.fingerprint", OPTIONS.source_info_dict)
  target_fp = GetBuildProp("ro.build.fingerprint", OPTIONS.target_info_dict)
  metadata["pre-build"] = source_fp
  metadata["post-build"] = target_fp

  source_boot = common.GetBootableImage(
      "/tmp/boot.img", "boot.img", OPTIONS.source_tmp, "BOOT",
      OPTIONS.source_info_dict)
  target_boot = common.GetBootableImage(
      "/tmp/boot.img", "boot.img", OPTIONS.target_tmp, "BOOT")
  updating_boot = (not OPTIONS.two_step and
                   (source_boot.data != target_boot.data))

  source_recovery = common.GetBootableImage(
      "/tmp/recovery.img", "recovery.img", OPTIONS.source_tmp, "RECOVERY",
      OPTIONS.source_info_dict)
  target_recovery = common.GetBootableImage(
      "/tmp/recovery.img", "recovery.img", OPTIONS.target_tmp, "RECOVERY")
  updating_recovery = (source_recovery.data != target_recovery.data)

  system_src = GetImage("system", OPTIONS.source_tmp, OPTIONS.source_info_dict)
  system_tgt = GetImage("system", OPTIONS.target_tmp, OPTIONS.target_info_dict)

  blockimgdiff_version = 1
  if OPTIONS.info_dict:
    blockimgdiff_version = max(
        int(i) for i in
        OPTIONS.info_dict.get("blockimgdiff_versions", "1").split(","))

  system_diff = common.BlockDifference("system", system_tgt, system_src,
                                       check_first_block=True,
                                       version=blockimgdiff_version,
                                       use_lzma=OPTIONS.use_lzma)

  if HasVendorPartition(target_zip):
    if not HasVendorPartition(source_zip):
      raise RuntimeError("can't generate incremental that adds /vendor")
    vendor_src = GetImage("vendor", OPTIONS.source_tmp, OPTIONS.source_info_dict)
    vendor_tgt = GetImage("vendor", OPTIONS.target_tmp, OPTIONS.target_info_dict)
    vendor_diff = common.BlockDifference("vendor", vendor_tgt, vendor_src,
                                         check_first_block=True,
                                         version=blockimgdiff_version,
                                         use_lzma=OPTIONS.use_lzma)
  else:
    vendor_diff = None

  oem_props = OPTIONS.target_info_dict.get("oem_fingerprint_properties")
  recovery_mount_options = OPTIONS.target_info_dict.get("recovery_mount_options")
  oem_dict = None
  if oem_props is not None and len(oem_props) > 0:
    if OPTIONS.oem_source is None:
      raise common.ExternalError("OEM source required for this build")
    script.Mount("/oem", recovery_mount_options)
    oem_dict = common.LoadDictionaryFromLines(open(OPTIONS.oem_source).readlines())

  AppendAssertions(script, OPTIONS.target_info_dict, oem_dict)
  device_specific.IncrementalOTA_Assertions()

  # Two-step incremental package strategy (in chronological order,
  # which is *not* the order in which the generated script has
  # things):
  #
  # if stage is not "2/3" or "3/3":
  #    do verification on current system
  #    write recovery image to boot partition
  #    set stage to "2/3"
  #    reboot to boot partition and restart recovery
  # else if stage is "2/3":
  #    write recovery image to recovery partition
  #    set stage to "3/3"
  #    reboot to recovery partition and restart recovery
  # else:
  #    (stage must be "3/3")
  #    perform update:
  #       patch system files, etc.
  #       force full install of new boot image
  #       set up system to update recovery partition on first boot
  #    complete script normally (allow recovery to mark itself finished and reboot)

  if OPTIONS.two_step:
    if not OPTIONS.info_dict.get("multistage_support", None):
      assert False, "two-step packages not supported by this build"
    fs = OPTIONS.info_dict["fstab"]["/misc"]
    assert fs.fs_type.upper() == "EMMC", \
        "two-step packages only supported on devices with EMMC /misc partitions"
    bcb_dev = {"bcb_dev": fs.device}
    common.ZipWriteStr(output_zip, "recovery.img", target_recovery.data)
    script.AppendExtra("""
if get_stage("%(bcb_dev)s") == "2/3" then
""" % bcb_dev)
    script.AppendExtra("sleep(20);\n");
    script.WriteRawImage("/recovery", "recovery.img")
    script.AppendExtra("""
set_stage("%(bcb_dev)s", "3/3");
reboot_now("%(bcb_dev)s", "recovery");
else if get_stage("%(bcb_dev)s") != "3/3" then
""" % bcb_dev)

  script.Print("Verifying current system...")

  device_specific.IncrementalOTA_VerifyBegin()

  if oem_props is None:
    # When blockimgdiff version is less than 3 (non-resumable block-based OTA),
    # patching on a device that's already on the target build will damage the
    # system. Because operations like move don't check the block state, they
    # always apply the changes unconditionally.
    if blockimgdiff_version <= 2:
      script.AssertSomeFingerprint(source_fp)
    else:
      script.AssertSomeFingerprint(source_fp, target_fp)
  else:
    if blockimgdiff_version <= 2:
      script.AssertSomeThumbprint(
          GetBuildProp("ro.build.thumbprint", OPTIONS.source_info_dict))
    else:
      script.AssertSomeThumbprint(
          GetBuildProp("ro.build.thumbprint", OPTIONS.target_info_dict),
          GetBuildProp("ro.build.thumbprint", OPTIONS.source_info_dict))

  if updating_boot:
    boot_type, boot_device = common.GetTypeAndDevice("/boot", OPTIONS.info_dict)
    d = common.Difference(target_boot, source_boot)
    _, _, d = d.ComputePatch()
    if d is None:
      include_full_boot = True
      common.ZipWriteStr(output_zip, "boot.img", target_boot.data)
    else:
      include_full_boot = False

      print "boot      target: %d  source: %d  diff: %d" % (
          target_boot.size, source_boot.size, len(d))

      common.ZipWriteStr(output_zip, "patch/boot.img.p", d)

      script.PatchCheck("%s:%s:%d:%s:%d:%s" %
                        (boot_type, boot_device,
                         source_boot.size, source_boot.sha1,
                         target_boot.size, target_boot.sha1))

  device_specific.IncrementalOTA_VerifyEnd()

  if OPTIONS.two_step:
    script.WriteRawImage("/boot", "recovery.img")
    script.AppendExtra("""
set_stage("%(bcb_dev)s", "2/3");
reboot_now("%(bcb_dev)s", "");
else
""" % bcb_dev)

  # Verify the existing partitions.
  system_diff.WriteVerifyScript(script)
  if vendor_diff:
    vendor_diff.WriteVerifyScript(script)

  script.Comment("---- start making changes here ----")

  device_specific.IncrementalOTA_InstallBegin()

  system_diff.WriteScript(script, output_zip,
                          progress=0.8 if vendor_diff else 0.9)
  if vendor_diff:
    vendor_diff.WriteScript(script, output_zip, progress=0.1)

  if OPTIONS.two_step:
    common.ZipWriteStr(output_zip, "boot.img", target_boot.data)
    script.WriteRawImage("/boot", "boot.img")
    print "writing full boot image (forced by two-step mode)"

  if not OPTIONS.two_step:
    if updating_boot:
      if include_full_boot:
        print "boot image changed; including full."
        script.Print("Installing boot image...")
        script.WriteRawImage("/boot", "boot.img")
      else:
        # Produce the boot image by applying a patch to the current
        # contents of the boot partition, and write it back to the
        # partition.
        print "boot image changed; including patch."
        script.Print("Patching boot image...")
        script.ShowProgress(0.1, 10)
        script.ApplyPatch("%s:%s:%d:%s:%d:%s"
                          % (boot_type, boot_device,
                             source_boot.size, source_boot.sha1,
                             target_boot.size, target_boot.sha1),
                          "-",
                          target_boot.size, target_boot.sha1,
                          source_boot.sha1, "patch/boot.img.p")
    else:
      print "boot image unchanged; skipping."

  # Do device-specific installation (eg, write radio image).
  device_specific.IncrementalOTA_InstallEnd()

  if OPTIONS.extra_script is not None:
    script.AppendExtra(OPTIONS.extra_script)

  if OPTIONS.wipe_user_data:
    script.Print("Erasing user data...")
    script.FormatPartition("/data")

  if OPTIONS.two_step:
    script.AppendExtra("""
set_stage("%(bcb_dev)s", "");
endif;
endif;
""" % bcb_dev)

  script.SetProgress(1)
  script.AddToZip(target_zip, output_zip, input_path=OPTIONS.updater_binary)
  WriteMetadata(metadata, output_zip)


class FileDifference:
  def __init__(self, partition, source_zip, target_zip, output_zip):
    print "Loading target..."
    self.target_data = target_data = LoadPartitionFiles(target_zip, partition)
    print "Loading source..."
    self.source_data = source_data = LoadPartitionFiles(source_zip, partition)

    self.verbatim_targets = verbatim_targets = []
    self.patch_list = patch_list = []
    diffs = []
    self.renames = renames = {}
    known_paths = set()
    largest_source_size = 0

    matching_file_cache = {}
    for fn, sf in source_data.items():
      assert fn == sf.name
      matching_file_cache["path:" + fn] = sf
      if fn in target_data.keys():
        AddToKnownPaths(fn, known_paths)
      # Only allow eligibility for filename/sha matching
      # if there isn't a perfect path match.
      if target_data.get(sf.name) is None:
        matching_file_cache["file:" + fn.split("/")[-1]] = sf
        matching_file_cache["sha:" + sf.sha1] = sf

    for fn in sorted(target_data.keys()):
      tf = target_data[fn]
      assert fn == tf.name
      sf = ClosestFileMatch(tf, matching_file_cache, renames)
      if sf is not None and sf.name != tf.name:
        print "File has moved from " + sf.name + " to " + tf.name
        renames[sf.name] = tf

      if sf is None or fn in OPTIONS.require_verbatim:
        # This file should be included verbatim
        if fn in OPTIONS.prohibit_verbatim:
          raise common.ExternalError("\"%s\" must be sent verbatim" % (fn,))
        print "send", fn, "verbatim"
        tf.AddToZip(output_zip)
        verbatim_targets.append((fn, tf.size, tf.sha1))
        if fn in target_data.keys():
          AddToKnownPaths(fn, known_paths)
      elif tf.sha1 != sf.sha1:
        # File is different; consider sending as a patch
        diffs.append(common.Difference(tf, sf))
      else:
        # Target file data identical to source (may still be renamed)
        pass

    common.ComputeDifferences(diffs)

    for diff in diffs:
      tf, sf, d = diff.GetPatch()
      path = "/".join(tf.name.split("/")[:-1])
      if d is None or len(d) > tf.size * OPTIONS.patch_threshold or \
          path not in known_paths:
        # patch is almost as big as the file; don't bother patching
        # or a patch + rename cannot take place due to the target
        # directory not existing
        tf.AddToZip(output_zip)
        verbatim_targets.append((tf.name, tf.size, tf.sha1))
        if sf.name in renames:
          del renames[sf.name]
        AddToKnownPaths(tf.name, known_paths)
      else:
        common.ZipWriteStr(output_zip, "patch/" + sf.name + ".p", d)
        patch_list.append((tf, sf, tf.size, common.sha1(d).hexdigest()))
        largest_source_size = max(largest_source_size, sf.size)

    self.largest_source_size = largest_source_size

  def EmitVerification(self, script):
    so_far = 0
    for tf, sf, size, patch_sha in self.patch_list:
      if tf.name != sf.name:
        script.SkipNextActionIfTargetExists("/"+tf.name, tf.sha1)
      script.PatchCheck("/"+sf.name, tf.sha1, sf.sha1)
      so_far += sf.size
    return so_far

  def EmitExplicitTargetVerification(self, script):
    for fn, size, sha1 in self.verbatim_targets:
      if (fn[-1] != "/"):
        script.FileCheck("/"+fn, sha1)
    for tf, _, _, _ in self.patch_list:
      script.FileCheck(tf.name, tf.sha1)

  def RemoveUnneededFiles(self, script, extras=()):
    file_list = ["/" + i[0] for i in self.verbatim_targets]
    file_list += ["/" + i for i in self.source_data
                  if i not in self.target_data and i not in self.renames]
    file_list += list(extras)
    # Sort the list in descending order, which removes all the files first
    # before attempting to remove the folder. (Bug: 22960996)
    script.DeleteFiles(sorted(file_list, reverse=True))

  def TotalPatchSize(self):
    return sum(i[1].size for i in self.patch_list)

  def EmitPatches(self, script, total_patch_size, so_far):
    self.deferred_patch_list = deferred_patch_list = []
    for item in self.patch_list:
      tf, sf, size, _ = item
      if tf.name == "system/build.prop":
        deferred_patch_list.append(item)
        continue
      if (sf.name != tf.name):
        script.SkipNextActionIfTargetExists("/"+tf.name, tf.sha1)
      script.ApplyPatch("/"+sf.name, "-", tf.size, tf.sha1, sf.sha1, "patch/"+sf.name+".p")
      so_far += tf.size
      script.SetProgress(so_far / total_patch_size)
    return so_far

  def EmitDeferredPatches(self, script):
    for item in self.deferred_patch_list:
      tf, sf, size, _ = item
      script.ApplyPatch("/"+sf.name, "-", tf.size, tf.sha1, sf.sha1, "patch/"+sf.name+".p")
    script.SetPermissions("/system/build.prop", 0, 0, 0644, None, None)

  def EmitRenames(self, script):
    if len(self.renames) > 0:
      script.Print("Renaming files...")
      for src, tgt in self.renames.iteritems():
        print "Renaming " + src + " to " + tgt.name
        script.RenameFile(src, tgt.name)




def WriteIncrementalOTAPackage(target_zip, source_zip, output_zip):
  target_has_recovery_patch = HasRecoveryPatch(target_zip)
  source_has_recovery_patch = HasRecoveryPatch(source_zip)

  if (OPTIONS.block_based and
      target_has_recovery_patch and
      source_has_recovery_patch):
    return WriteBlockIncrementalOTAPackage(target_zip, source_zip, output_zip)

  source_version = OPTIONS.source_info_dict["recovery_api_version"]
  target_version = OPTIONS.target_info_dict["recovery_api_version"]

  if source_version == 0:
    print ("WARNING: generating edify script for a source that "
           "can't install it.")
  script = edify_generator.EdifyGenerator(source_version,
                                          OPTIONS.target_info_dict)

  oem_props = OPTIONS.info_dict.get("oem_fingerprint_properties")
  recovery_mount_options = OPTIONS.info_dict.get("recovery_mount_options")
  oem_dict = None
  if oem_props is not None and len(oem_props) > 0:
    if OPTIONS.oem_source is None:
      raise common.ExternalError("OEM source required for this build")
    script.Mount("/oem", recovery_mount_options)
    oem_dict = common.LoadDictionaryFromLines(open(OPTIONS.oem_source).readlines())

  if OPTIONS.override_prop:
    metadata = {"post-timestamp": GetBuildProp("ro.build.date.utc",
                                               OPTIONS.target_info_dict),
                }
  else:
    metadata = {"pre-device": GetOemProperty("ro.product.device", oem_props, oem_dict,
                                           OPTIONS.source_info_dict),
                "post-timestamp": GetBuildProp("ro.build.date.utc",
                                               OPTIONS.target_info_dict),
                }

  device_specific = common.DeviceSpecificParams(
      source_zip=source_zip,
      source_version=source_version,
      target_zip=target_zip,
      input_zip=target_zip,
      target_version=target_version,
      input_version=target_version,
      output_zip=output_zip,
      script=script,
      metadata=metadata,
      info_dict=OPTIONS.info_dict)

  system_diff = FileDifference("system", source_zip, target_zip, output_zip)
  script.Mount("/system", recovery_mount_options)
  if HasVendorPartition(target_zip):
    vendor_diff = FileDifference("vendor", source_zip, target_zip, output_zip)
    script.Mount("/vendor", recovery_mount_options)
  else:
    vendor_diff = None

  if not OPTIONS.override_prop:
    target_fp = CalculateFingerprint(oem_props, oem_dict, OPTIONS.target_info_dict)
    source_fp = CalculateFingerprint(oem_props, oem_dict, OPTIONS.source_info_dict)

    if oem_props is None:
      script.AssertSomeFingerprint(source_fp, target_fp)
    else:
      script.AssertSomeThumbprint(
          GetBuildProp("ro.build.thumbprint", OPTIONS.target_info_dict),
          GetBuildProp("ro.build.thumbprint", OPTIONS.source_info_dict))

    metadata["pre-build"] = source_fp
    metadata["post-build"] = target_fp

  source_boot = common.GetBootableImage(
      "/tmp/boot.img", "boot.img", OPTIONS.source_tmp, "BOOT",
      OPTIONS.source_info_dict)
  target_boot = common.GetBootableImage(
      "/tmp/boot.img", "boot.img", OPTIONS.target_tmp, "BOOT")
  updating_boot = (not OPTIONS.two_step and
                   (source_boot.data != target_boot.data))

  source_recovery = common.GetBootableImage(
      "/tmp/recovery.img", "recovery.img", OPTIONS.source_tmp, "RECOVERY",
      OPTIONS.source_info_dict)
  target_recovery = common.GetBootableImage(
      "/tmp/recovery.img", "recovery.img", OPTIONS.target_tmp, "RECOVERY")
  updating_recovery = (source_recovery.data != target_recovery.data)

  # Here's how we divide up the progress bar:
  #  0.1 for verifying the start state (PatchCheck calls)
  #  0.8 for applying patches (ApplyPatch calls)
  #  0.1 for unpacking verbatim files, symlinking, and doing the
  #      device-specific commands.

  AppendAssertions(script, OPTIONS.target_info_dict, oem_dict)
  device_specific.IncrementalOTA_Assertions()

  # Two-step incremental package strategy (in chronological order,
  # which is *not* the order in which the generated script has
  # things):
  #
  # if stage is not "2/3" or "3/3":
  #    do verification on current system
  #    write recovery image to boot partition
  #    set stage to "2/3"
  #    reboot to boot partition and restart recovery
  # else if stage is "2/3":
  #    write recovery image to recovery partition
  #    set stage to "3/3"
  #    reboot to recovery partition and restart recovery
  # else:
  #    (stage must be "3/3")
  #    perform update:
  #       patch system files, etc.
  #       force full install of new boot image
  #       set up system to update recovery partition on first boot
  #    complete script normally (allow recovery to mark itself finished and reboot)

  if OPTIONS.two_step:
    if not OPTIONS.info_dict.get("multistage_support", None):
      assert False, "two-step packages not supported by this build"
    fs = OPTIONS.info_dict["fstab"]["/misc"]
    assert fs.fs_type.upper() == "EMMC", \
        "two-step packages only supported on devices with EMMC /misc partitions"
    bcb_dev = {"bcb_dev": fs.device}
    common.ZipWriteStr(output_zip, "recovery.img", target_recovery.data)
    script.AppendExtra("""
if get_stage("%(bcb_dev)s") == "2/3" then
""" % bcb_dev)
    script.AppendExtra("sleep(20);\n");
    script.WriteRawImage("/recovery", "recovery.img")
    script.AppendExtra("""
set_stage("%(bcb_dev)s", "3/3");
reboot_now("%(bcb_dev)s", "recovery");
else if get_stage("%(bcb_dev)s") != "3/3" then
""" % bcb_dev)

  script.Print("Verifying current system...")

  device_specific.IncrementalOTA_VerifyBegin()

  script.ShowProgress(0.1, 0)
  so_far = system_diff.EmitVerification(script)
  if vendor_diff:
    so_far += vendor_diff.EmitVerification(script)

  if updating_boot:
    boot_type, boot_device = common.GetTypeAndDevice("/boot", OPTIONS.info_dict)
    d = common.Difference(target_boot, source_boot)
    _, _, d = d.ComputePatch()
    if d is None:
      include_full_boot = True
      common.ZipWriteStr(output_zip, "boot.img", target_boot.data)
    else:
      include_full_boot = False

      print "boot      target: %d  source: %d  diff: %d" % (
        target_boot.size, source_boot.size, len(d))

      common.ZipWriteStr(output_zip, "patch/boot.img.p", d)

      script.PatchCheck("%s:%s:%d:%s:%d:%s" %
                        (boot_type, boot_device,
                         source_boot.size, source_boot.sha1,
                         target_boot.size, target_boot.sha1))
    so_far += source_boot.size

  size = []
  if system_diff.patch_list: size.append(system_diff.largest_source_size)
  if vendor_diff:
    if vendor_diff.patch_list: size.append(vendor_diff.largest_source_size)
  if size or updating_recovery or updating_boot:
    script.CacheFreeSpaceCheck(max(size))

  device_specific.IncrementalOTA_VerifyEnd()

  if OPTIONS.two_step:
    script.WriteRawImage("/boot", "recovery.img")
    script.AppendExtra("""
set_stage("%(bcb_dev)s", "2/3");
reboot_now("%(bcb_dev)s", "");
else
""" % bcb_dev)

  script.Comment("---- start making changes here ----")

  device_specific.IncrementalOTA_InstallBegin()

  if OPTIONS.two_step:
    common.ZipWriteStr(output_zip, "boot.img", target_boot.data)
    script.WriteRawImage("/boot", "boot.img")
    print "writing full boot image (forced by two-step mode)"

  script.Print("Removing unneeded files...")
  system_diff.RemoveUnneededFiles(script, ("/system/recovery.img",))
  if vendor_diff:
    vendor_diff.RemoveUnneededFiles(script)

  script.ShowProgress(0.8, 0)
  total_patch_size = 1.0 + system_diff.TotalPatchSize()
  if vendor_diff:
    total_patch_size += vendor_diff.TotalPatchSize()
  if updating_boot:
    total_patch_size += target_boot.size

  script.Print("Patching system files...")
  so_far = system_diff.EmitPatches(script, total_patch_size, 0)
  if vendor_diff:
    script.Print("Patching vendor files...")
    so_far = vendor_diff.EmitPatches(script, total_patch_size, so_far)

  if not OPTIONS.two_step:
    if updating_boot:
      if include_full_boot:
        print "boot image changed; including full."
        script.Print("Installing boot image...")
        script.WriteRawImage("/boot", "boot.img")
      else:
        # Produce the boot image by applying a patch to the current
        # contents of the boot partition, and write it back to the
        # partition.
        print "boot image changed; including patch."
        script.Print("Patching boot image...")
        script.ApplyPatch("%s:%s:%d:%s:%d:%s"
                          % (boot_type, boot_device,
                             source_boot.size, source_boot.sha1,
                             target_boot.size, target_boot.sha1),
                          "-",
                          target_boot.size, target_boot.sha1,
                          source_boot.sha1, "patch/boot.img.p")
    else:
      print "boot image unchanged; skipping."

  system_items = ItemSet("system", "META/filesystem_config.txt")
  if vendor_diff:
    vendor_items = ItemSet("vendor", "META/vendor_filesystem_config.txt")

  if updating_recovery:
    # Recovery is generated as a patch using both the boot image
    # (which contains the same linux kernel as recovery) and the file
    # /system/etc/recovery-resource.dat (which contains all the images
    # used in the recovery UI) as sources.  This lets us minimize the
    # size of the patch, which must be included in every OTA package.
    #
    # For older builds where recovery-resource.dat is not present, we
    # use only the boot image as the source.

    if not target_has_recovery_patch:
      def output_sink(fn, data):
        common.ZipWriteStr(output_zip, "recovery/" + fn, data)
        system_items.Get("system/" + fn, dir=False)

      common.MakeRecoveryPatch(OPTIONS.target_tmp, output_sink,
                               target_recovery, target_boot)
      script.DeleteFiles(["/system/recovery-from-boot.p",
                          "/system/etc/install-recovery.sh"])
    print "recovery image changed; including as patch from boot."
  else:
    print "recovery image unchanged; skipping."

  script.ShowProgress(0.1, 10)

  target_symlinks = CopyPartitionFiles(system_items, target_zip, None)
  if vendor_diff:
    target_symlinks.extend(CopyPartitionFiles(vendor_items, target_zip, None))

  temp_script = script.MakeTemporary()
  system_items.GetMetadata(target_zip)
  system_items.Get("system").SetPermissions(temp_script)
  if vendor_diff:
    vendor_items.GetMetadata(target_zip)
    vendor_items.Get("vendor").SetPermissions(temp_script)

  # Note that this call will mess up the trees of Items, so make sure
  # we're done with them.
  source_symlinks = CopyPartitionFiles(system_items, source_zip, None)
  if vendor_diff:
    source_symlinks.extend(CopyPartitionFiles(vendor_items, source_zip, None))

  target_symlinks_d = dict([(i[1], i[0]) for i in target_symlinks])
  source_symlinks_d = dict([(i[1], i[0]) for i in source_symlinks])

  # Delete all the symlinks in source that aren't in target.  This
  # needs to happen before verbatim files are unpacked, in case a
  # symlink in the source is replaced by a real file in the target.

  # If a symlink in the source will be replaced by a regular file, we cannot
  # delete the symlink/file in case the package gets applied again. For such
  # a symlink, we prepend a sha1_check() to detect if it has been updated.
  # (Bug: 23646151)
  replaced_symlinks = dict()
  if system_diff:
    for i in system_diff.verbatim_targets:
      replaced_symlinks["/%s" % (i[0],)] = i[2]
  if vendor_diff:
    for i in vendor_diff.verbatim_targets:
      replaced_symlinks["/%s" % (i[0],)] = i[2]

  if system_diff:
    for tf in system_diff.renames.values():
      replaced_symlinks["/%s" % (tf.name,)] = tf.sha1
  if vendor_diff:
    for tf in vendor_diff.renames.values():
      replaced_symlinks["/%s" % (tf.name,)] = tf.sha1

  always_delete = []
  may_delete = []
  for dest, link in source_symlinks:
    if link not in target_symlinks_d:
      if link in replaced_symlinks:
        may_delete.append((link, replaced_symlinks[link]))
      else:
        always_delete.append(link)
  script.DeleteFiles(always_delete)
  script.DeleteFilesIfNotMatching(may_delete)

  if system_diff.verbatim_targets:
    script.Print("Unpacking new system files...")
    script.UnpackPackageDir("system", "/system")
  if vendor_diff and vendor_diff.verbatim_targets:
    script.Print("Unpacking new vendor files...")
    script.UnpackPackageDir("vendor", "/vendor")

  if updating_recovery and not target_has_recovery_patch:
    script.Print("Unpacking new recovery...")
    script.UnpackPackageDir("recovery", "/system")

  system_diff.EmitRenames(script)
  if vendor_diff:
    vendor_diff.EmitRenames(script)

  script.Print("Symlinks and permissions...")

  # Create all the symlinks that don't already exist, or point to
  # somewhere different than what we want.  Delete each symlink before
  # creating it, since the 'symlink' command won't overwrite.
  to_create = []
  for dest, link in target_symlinks:
    if link in source_symlinks_d:
      if dest != source_symlinks_d[link]:
        to_create.append((dest, link))
    else:
      to_create.append((dest, link))
  script.DeleteFiles([i[1] for i in to_create])
  script.MakeSymlinks(to_create)

  # Now that the symlinks are created, we can set all the
  # permissions.
  script.AppendScript(temp_script)

  # Do device-specific installation (eg, write radio image).
  device_specific.IncrementalOTA_InstallEnd()

  if OPTIONS.extra_script is not None:
    script.AppendExtra(OPTIONS.extra_script)

  # Patch the build.prop file last, so if something fails but the
  # device can still come up, it appears to be the old build and will
  # get set the OTA package again to retry.
  script.Print("Patching remaining system files...")
  system_diff.EmitDeferredPatches(script)

  if OPTIONS.wipe_user_data:
    script.Print("Erasing user data...")
    script.FormatPartition("/data")

  if OPTIONS.two_step:
    script.AppendExtra("""
set_stage("%(bcb_dev)s", "");
endif;
endif;
""" % bcb_dev)

  if OPTIONS.verify and system_diff:
    script.Print("Remounting and verifying system partition files...")
    script.Unmount("/system")
    script.Mount("/system")
    system_diff.EmitExplicitTargetVerification(script)

  if OPTIONS.verify and vendor_diff:
    script.Print("Remounting and verifying vendor partition files...")
    script.Unmount("/vendor")
    script.Mount("/vendor")
    vendor_diff.EmitExplicitTargetVerification(script)
  script.AddToZip(target_zip, output_zip, input_path=OPTIONS.updater_binary)

  WriteMetadata(metadata, output_zip)

def main(argv):

  def option_handler(o, a):
    if o == "--board_config":
      pass   # deprecated
    elif o in ("-k", "--package_key"):
      OPTIONS.package_key = a
    elif o in ("-i", "--incremental_from"):
      OPTIONS.incremental_source = a
    elif o in ("-w", "--wipe_user_data"):
      OPTIONS.wipe_user_data = True
    elif o in ("-n", "--no_prereq"):
      OPTIONS.omit_prereq = True
    elif o in ("-o", "--oem_settings"):
      OPTIONS.oem_source = a
    elif o in ("-e", "--extra_script"):
      OPTIONS.extra_script = a
    elif o in ("-a", "--aslr_mode"):
      if a in ("on", "On", "true", "True", "yes", "Yes"):
        OPTIONS.aslr_mode = True
      else:
        OPTIONS.aslr_mode = False
    elif o in ("-t", "--worker_threads"):
      if a.isdigit():
        OPTIONS.worker_threads = int(a)
      else:
        raise ValueError("Cannot parse value %r for option %r - only "
                         "integers are allowed." % (a, o))
    elif o in ("-2", "--two_step"):
      OPTIONS.two_step = True
    elif o == "--no_signing":
      OPTIONS.no_signing = True
    elif o in ("--verify"):
      OPTIONS.verify = True
    elif o == "--block":
      OPTIONS.block_based = True
    elif o in ("-b", "--binary"):
      OPTIONS.updater_binary = a
    elif o in ("--no_fallback_to_full",):
      OPTIONS.fallback_to_full = False
    elif o == "--stash_threshold":
      try:
        OPTIONS.stash_threshold = float(a)
      except ValueError:
        raise ValueError("Cannot parse value %r for option %r - expecting "
                         "a float" % (a, o))
    elif o in ("--backup"):
      OPTIONS.backuptool = bool(a.lower() == 'true')
    elif o in ("--override_device"):
      OPTIONS.override_device = a
    elif o in ("--override_prop"):
      OPTIONS.override_prop = bool(a.lower() == 'true')
    elif o in ("-z", "--use_lzma"):
      OPTIONS.use_lzma = True
      # Import now, and bomb out if backports.lzma isn't installed
      from backports import lzma
    else:
      return False
    return True

  args = common.ParseOptions(argv, __doc__,
                             extra_opts="b:k:i:d:wne:t:a:2o:z",
                             extra_long_opts=["board_config=",
                                              "package_key=",
                                              "incremental_from=",
                                              "wipe_user_data",
                                              "no_prereq",
                                              "extra_script=",
                                              "worker_threads=",
                                              "aslr_mode=",
                                              "two_step",
                                              "no_signing",
                                              "block",
                                              "binary=",
                                              "oem_settings=",
                                              "verify",
                                              "no_fallback_to_full",
                                              "stash_threshold=",
                                              "backup=",
                                              "override_device=",
                                              "override_prop=",
                                              "use_lzma"],
                             extra_option_handler=option_handler)

  if len(args) != 2:
    common.Usage(__doc__)
    sys.exit(1)

  if OPTIONS.extra_script is not None:
    OPTIONS.extra_script = open(OPTIONS.extra_script).read()

  print "unzipping target target-files..."
  OPTIONS.input_tmp, input_zip = common.UnzipTemp(args[0])

  OPTIONS.target_tmp = OPTIONS.input_tmp
  OPTIONS.info_dict = common.LoadInfoDict(input_zip)

  # If this image was originally labelled with SELinux contexts, make sure we
  # also apply the labels in our new image. During building, the "file_contexts"
  # is in the out/ directory tree, but for repacking from target-files.zip it's
  # in the root directory of the ramdisk.
  if "selinux_fc" in OPTIONS.info_dict:
    OPTIONS.info_dict["selinux_fc"] = os.path.join(OPTIONS.input_tmp, "BOOT", "RAMDISK",
        "file_contexts")

  if OPTIONS.verbose:
    print "--- target info ---"
    common.DumpInfoDict(OPTIONS.info_dict)

  # If the caller explicitly specified the device-specific extensions
  # path via -s/--device_specific, use that.  Otherwise, use
  # META/releasetools.py if it is present in the target target_files.
  # Otherwise, take the path of the file from 'tool_extensions' in the
  # info dict and look for that in the local filesystem, relative to
  # the current directory.

  if OPTIONS.device_specific is None:
    from_input = os.path.join(OPTIONS.input_tmp, "META", "releasetools.py")
    if os.path.exists(from_input):
      print "(using device-specific extensions from target_files)"
      OPTIONS.device_specific = from_input
    else:
      OPTIONS.device_specific = OPTIONS.info_dict.get("tool_extensions", None)

  if OPTIONS.device_specific is not None:
    OPTIONS.device_specific = os.path.abspath(OPTIONS.device_specific)

  while True:

    if OPTIONS.no_signing:
      if os.path.exists(args[1]): os.unlink(args[1])
      output_zip = zipfile.ZipFile(args[1], "w", compression=zipfile.ZIP_DEFLATED)
    else:
      temp_zip_file = tempfile.NamedTemporaryFile()
      output_zip = zipfile.ZipFile(temp_zip_file, "w",
                                   compression=zipfile.ZIP_DEFLATED)

    cache_size = OPTIONS.info_dict.get("cache_size", None)
    if cache_size is None:
      print "--- can't determine the cache partition size ---"
    OPTIONS.cache_size = cache_size

    if OPTIONS.incremental_source is None:
      WriteFullOTAPackage(input_zip, output_zip)
      if OPTIONS.package_key is None:
        OPTIONS.package_key = OPTIONS.info_dict.get(
            "default_system_dev_certificate",
            "build/target/product/security/testkey")
      break

    else:
      print "unzipping source target-files..."
      OPTIONS.source_tmp, source_zip = common.UnzipTemp(OPTIONS.incremental_source)
      OPTIONS.target_info_dict = OPTIONS.info_dict
      OPTIONS.source_info_dict = common.LoadInfoDict(source_zip)
      if "selinux_fc" in OPTIONS.source_info_dict:
        OPTIONS.source_info_dict["selinux_fc"] = os.path.join(OPTIONS.source_tmp, "BOOT", "RAMDISK",
                                                              "file_contexts")
      if OPTIONS.package_key is None:
        OPTIONS.package_key = OPTIONS.source_info_dict.get(
            "default_system_dev_certificate",
            "build/target/product/security/testkey")
      if OPTIONS.verbose:
        print "--- source info ---"
        common.DumpInfoDict(OPTIONS.source_info_dict)
      try:
        WriteIncrementalOTAPackage(input_zip, source_zip, output_zip)
        break
      except ValueError:
        if not OPTIONS.fallback_to_full: raise
        print "--- failed to build incremental; falling back to full ---"
        OPTIONS.incremental_source = None
        output_zip.close()

  output_zip.close()

  if not OPTIONS.no_signing:
    SignOutput(temp_zip_file.name, args[1])
    temp_zip_file.close()

  print "done."


if __name__ == '__main__':
  try:
    common.CloseInheritedPipes()
    main(sys.argv[1:])
  except common.ExternalError, e:
    print
    print "   ERROR: %s" % (e,)
    print
    sys.exit(1)
  finally:
    common.Cleanup()<|MERGE_RESOLUTION|>--- conflicted
+++ resolved
@@ -68,7 +68,6 @@
   -t  (--worker_threads) <int>
       Specifies the number of worker-threads that will be used when
       generating patches for incremental updates (defaults to 3).
-<<<<<<< HEAD
   --stash_threshold <float>
       Specifies the threshold that will be used to compute the maximum
       allowed stash size (defaults to 0.8).
@@ -80,24 +79,6 @@
   --override_prop <boolean>
       Override build.prop items with custom vendor init.
       Enabled when TARGET_UNIFIED_DEVICE is defined in BoardConfig
-=======
-
-  --stash_threshold <float>
-      Specifies the threshold that will be used to compute the maximum
-      allowed stash size (defaults to 0.8).
-
-  --backup <boolean>
-      Enable or disable the execution of backuptool.sh.
-      Disabled by default.
-
-  --override_device <device>
-      Override device-specific asserts. Can be a comma-separated list.
-
-  --override_prop <boolean>
-      Override build.prop items with custom vendor init.
-      Enabled when TARGET_UNIFIED_DEVICE is defined in BoardConfig
-
->>>>>>> 3e8b4275
 """
 
 import sys
@@ -601,14 +582,14 @@
   if HasVendorPartition(input_zip):
     system_progress -= 0.1
 
-<<<<<<< HEAD
-  script.AppendExtra("if is_mounted(\"/data\") then")
-  script.ValidateSignatures("data")
-  script.AppendExtra("else")
-  script.Mount("/data")
-  script.ValidateSignatures("data")
-  script.Unmount("/data")
-  script.AppendExtra("endif;")
+  if not OPTIONS.wipe_user_data:
+    script.AppendExtra("if is_mounted(\"/data\") then")
+    script.ValidateSignatures("data")
+    script.AppendExtra("else")
+    script.Mount("/data")
+    script.ValidateSignatures("data")
+    script.Unmount("/data")
+    script.AppendExtra("endif;")
 
   script.Print(" ")
   script.Print("              ___     ")
@@ -631,16 +612,6 @@
   script.Print("|   /| _| | |\/| | | |   >  <")
   script.Print("|_|_\|___||_|  |_||___| /_/\_\ ")
   script.Print(" ")
-=======
-  if not OPTIONS.wipe_user_data:
-    script.AppendExtra("if is_mounted(\"/data\") then")
-    script.ValidateSignatures("data")
-    script.AppendExtra("else")
-    script.Mount("/data")
-    script.ValidateSignatures("data")
-    script.Unmount("/data")
-    script.AppendExtra("endif;")
->>>>>>> 3e8b4275
 
   if "selinux_fc" in OPTIONS.info_dict:
     WritePolicyConfig(OPTIONS.info_dict["selinux_fc"], output_zip)
@@ -715,7 +686,6 @@
     if block_based:
       script.Unmount("/system")
 
-<<<<<<< HEAD
   if block_based:
     script.Print("Flashing SuperSU...")
     common.ZipWriteStr(output_zip, "supersu/supersu.zip",
@@ -725,8 +695,6 @@
   if block_based:
     script.Unmount("/system")
 
-=======
->>>>>>> 3e8b4275
   script.ShowProgress(0.05, 5)
   script.WriteRawImage("/boot", "boot.img")
 
