--- conflicted
+++ resolved
@@ -349,12 +349,8 @@
   if custom_bootimg_mk:
     bootimage_path = os.path.join(os.getenv('OUT'), "boot.img")
     print "using custom bootimage makefile %s..." % (custom_bootimg_mk,)
-<<<<<<< HEAD
-    os.mkdir(prebuilt_dir)
-=======
     if not os.path.isdir(prebuilt_dir):
         os.mkdir(prebuilt_dir)
->>>>>>> 078a5cdb
     shutil.copyfile(bootimage_path, prebuilt_path)
   if os.path.exists(prebuilt_path):
     print "using prebuilt %s..." % (prebuilt_name,)
