--- conflicted
+++ resolved
@@ -181,27 +181,6 @@
     print "Warning: could not find RECOVERY/RAMDISK/etc/recovery.fstab in %s." % zip
     data = ""
 
-<<<<<<< HEAD
-  d = {}
-  for line in data.split("\n"):
-    line = line.strip()
-    if not line or line.startswith("#"): continue
-    pieces = line.split()
-    if not (3 <= len(pieces) <= 7):
-      raise ValueError("malformed recovery.fstab line: \"%s\"" % (line,))
-
-    p = Partition()
-    p.mount_point = pieces[0]
-    p.fs_type = pieces[1]
-    p.device = pieces[2]
-    p.length = 0
-    options = None
-    if len(pieces) >= 4 and pieces[3] != 'NULL':
-      if pieces[3].startswith("/"):
-        p.device2 = pieces[3]
-        if len(pieces) >= 5:
-          options = pieces[4]
-=======
   if fstab_version == 1:
     d = {}
     for line in data.split("\n"):
@@ -225,7 +204,6 @@
         else:
           p.device2 = None
           options = pieces[3]
->>>>>>> d90fa5dd
       else:
         p.device2 = None
 
@@ -489,20 +467,9 @@
   else:
     sign_name = output_name
 
-<<<<<<< HEAD
-  check = (sys.maxsize > 2**32)
-  if check is True:
-    cmd = ["java", "-Xmx2048m", "-jar",
-           os.path.join(OPTIONS.search_path, "framework", "signapk.jar")]
-  else:
-    cmd = ["java", "-Xmx1024m", "-jar",
-           os.path.join(OPTIONS.search_path, "framework", "signapk.jar")]
-
-=======
   cmd = [OPTIONS.java_path, "-Xmx2048m", "-jar",
          os.path.join(OPTIONS.search_path, OPTIONS.signapk_path)]
   cmd.extend(OPTIONS.extra_signapk_args)
->>>>>>> d90fa5dd
   if whole_file:
     cmd.append("-w")
   cmd.extend([key + OPTIONS.public_key_suffix,
