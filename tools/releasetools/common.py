--- conflicted
+++ resolved
@@ -1506,19 +1506,11 @@
         m = re.match(r"^service flash_recovery /system/(\S+)\s*$", line)
         if m:
           sh_location = m.group(1)
-<<<<<<< HEAD
-          print("putting script in", sh_location)
-          break
-  except (OSError, IOError) as e:
-    print("failed to read init.rc: %s" % e)
-=======
           found = True
           break
-
     if found:
-      break
-
-  print "putting script in", sh_location
->>>>>>> 57d06af7
+        break
+
+  print("putting script in", sh_location)
 
   output_sink(sh_location, sh)