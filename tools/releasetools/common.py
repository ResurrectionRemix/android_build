# Copyright (C) 2008 The Android Open Source Project
#
# Licensed under the Apache License, Version 2.0 (the "License");
# you may not use this file except in compliance with the License.
# You may obtain a copy of the License at
#
#      http://www.apache.org/licenses/LICENSE-2.0
#
# Unless required by applicable law or agreed to in writing, software
# distributed under the License is distributed on an "AS IS" BASIS,
# WITHOUT WARRANTIES OR CONDITIONS OF ANY KIND, either express or implied.
# See the License for the specific language governing permissions and
# limitations under the License.

from __future__ import print_function

import copy
import errno
import getopt
import getpass
import imp
import os
import platform
import re
import shlex
import shutil
import subprocess
import sys
import tempfile
import threading
import time
import zipfile

import blockimgdiff
import rangelib

from hashlib import sha1 as sha1

try:
  raw_input
except NameError:
  raw_input = input


def iteritems(obj):
  if hasattr(obj, 'iteritems'):
    return obj.iteritems()
  return obj.items()


class Options(object):
  def __init__(self):
    platform_search_path = {
        "linux2": "out/host/linux-x86",
        "darwin": "out/host/darwin-x86",
    }

    self.search_path = platform_search_path.get(sys.platform, None)
    self.signapk_path = "framework/signapk.jar"  # Relative to search_path
    self.extra_signapk_args = []
    self.java_path = "java"  # Use the one on the path by default.
    self.java_args = "-Xmx2048m" # JVM Args
    self.public_key_suffix = ".x509.pem"
    self.private_key_suffix = ".pk8"
    # use otatools built boot_signer by default
    self.boot_signer_path = "boot_signer"
    self.boot_signer_args = []
    self.verity_signer_path = None
    self.verity_signer_args = []
    self.verbose = False
    self.tempfiles = []
    self.device_specific = None
    self.extras = {}
    self.info_dict = None
    self.source_info_dict = None
    self.target_info_dict = None
    self.worker_threads = None


OPTIONS = Options()


# Values for "certificate" in apkcerts that mean special things.
SPECIAL_CERT_STRINGS = ("PRESIGNED", "EXTERNAL")

# Stash size cannot exceed cache_size * threshold.
OPTIONS.cache_size = None
OPTIONS.stash_threshold = 0.8


class ExternalError(RuntimeError):
  pass


def Run(args, **kwargs):
  """Create and return a subprocess.Popen object, printing the command
  line on the terminal if -v was specified."""
  if OPTIONS.verbose:
    print("  running: ", " ".join(args))
  return subprocess.Popen(args, **kwargs)


def CloseInheritedPipes():
  """ Gmake in MAC OS has file descriptor (PIPE) leak. We close those fds
  before doing other work."""
  if platform.system() != "Darwin":
    return
  for d in range(3, 1025):
    try:
      stat = os.fstat(d)
      if stat is not None:
        pipebit = stat[0] & 0x1000
        if pipebit != 0:
          os.close(d)
    except OSError:
      pass


def LoadInfoDict(input_file):
  """Read and parse the META/misc_info.txt key/value pairs from the
  input target files and return a dict."""

  def read_helper(fn):
    if isinstance(input_file, zipfile.ZipFile):
      return input_file.read(fn)
    else:
      path = os.path.join(input_file, *fn.split("/"))
      try:
        with open(path) as f:
          return f.read()
      except IOError as e:
        if e.errno == errno.ENOENT:
          raise KeyError(fn)
  d = {}
  try:
    d = LoadDictionaryFromLines(read_helper("META/misc_info.txt").split("\n"))
  except KeyError:
    # ok if misc_info.txt doesn't exist
    pass

  # backwards compatibility: These values used to be in their own
  # files.  Look for them, in case we're processing an old
  # target_files zip.

  if "mkyaffs2_extra_flags" not in d:
    try:
      d["mkyaffs2_extra_flags"] = read_helper(
          "META/mkyaffs2-extra-flags.txt").strip()
    except KeyError:
      # ok if flags don't exist
      pass

  if "recovery_api_version" not in d:
    try:
      d["recovery_api_version"] = read_helper(
          "META/recovery-api-version.txt").strip()
    except KeyError:
      raise ValueError("can't find recovery API version in input target-files")

  if "tool_extensions" not in d:
    try:
      d["tool_extensions"] = read_helper("META/tool-extensions.txt").strip()
    except KeyError:
      # ok if extensions don't exist
      pass

  if "fstab_version" not in d:
    d["fstab_version"] = "1"

  if "device_type" not in d:
    d["device_type"] = "MMC"
  try:
    data = read_helper("META/imagesizes.txt")
    for line in data.split("\n"):
      if not line:
        continue
      name, value = line.split(" ", 1)
      if not value:
        continue
      if name == "blocksize":
        d[name] = value
      else:
        d[name + "_size"] = value
  except KeyError:
    pass

  def makeint(key):
    if key in d:
      d[key] = int(d[key], 0)

  makeint("recovery_api_version")
  makeint("blocksize")
  makeint("system_size")
  makeint("vendor_size")
  makeint("userdata_size")
  makeint("cache_size")
  makeint("recovery_size")
  makeint("boot_size")
  makeint("fstab_version")

  d["fstab"] = LoadRecoveryFSTab(read_helper, d["fstab_version"], d["device_type"])
  d["build.prop"] = LoadBuildProp(read_helper)
  return d

def LoadBuildProp(read_helper):
  try:
    data = read_helper("SYSTEM/build.prop")
  except KeyError:
    print("Warning: could not find SYSTEM/build.prop in %s" % zip)
    data = ""
  return LoadDictionaryFromLines(data.split("\n"))

def LoadDictionaryFromLines(lines):
  d = {}
  for line in lines:
    line = line.strip()
    if not line or line.startswith("#"):
      continue
    if "=" in line:
      name, value = line.split("=", 1)
      d[name] = value
  return d

def LoadRecoveryFSTab(read_helper, fstab_version, type):
  class Partition(object):
    def __init__(self, mount_point, fs_type, device, length, device2, context):
      self.mount_point = mount_point
      self.fs_type = fs_type
      self.device = device
      self.length = length
      self.device2 = device2
      self.context = context

  try:
    data = read_helper("RECOVERY/RAMDISK/etc/recovery.fstab")
  except KeyError:
    print("Warning: could not find RECOVERY/RAMDISK/etc/recovery.fstab")
    data = ""

  if fstab_version == 1:
    d = {}
    for line in data.split("\n"):
      line = line.strip()
      if not line or line.startswith("#"):
        continue
      pieces = line.split()
      if not 3 <= len(pieces) <= 4:
        raise ValueError("malformed recovery.fstab line: \"%s\"" % (line,))
      options = None
      if len(pieces) >= 4:
        if pieces[3].startswith("/"):
          device2 = pieces[3]
          if len(pieces) >= 5:
            options = pieces[4]
        else:
          device2 = None
          options = pieces[3]
      else:
        device2 = None

      mount_point = pieces[0]
      length = 0
      if options:
        options = options.split(",")
        for i in options:
          if i.startswith("length="):
            length = int(i[7:])
          else:
            print("%s: unknown option \"%s\"" % (mount_point, i))

      if not d.get(mount_point):
          d[mount_point] = Partition(mount_point=mount_point, fs_type=pieces[1],
                                     device=pieces[2], length=length,
                                     device2=device2)

  elif fstab_version == 2:
    d = {}
    for line in data.split("\n"):
      line = line.strip()
      if not line or line.startswith("#"):
        continue
      # <src> <mnt_point> <type> <mnt_flags and options> <fs_mgr_flags>
      pieces = line.split()
      if len(pieces) != 5:
        raise ValueError("malformed recovery.fstab line: \"%s\"" % (line,))

      # Ignore entries that are managed by vold
      options = pieces[4]
      if "voldmanaged=" in options:
        continue

      # It's a good line, parse it
      length = 0
      options = options.split(",")
      for i in options:
        if i.startswith("length="):
          length = int(i[7:])
        else:
          # Ignore all unknown options in the unified fstab
          continue

      mount_flags = pieces[3]
      # Honor the SELinux context if present.
      context = None
      for i in mount_flags.split(","):
        if i.startswith("context="):
          context = i

      mount_point = pieces[1]
      if not d.get(mount_point):
          d[mount_point] = Partition(mount_point=mount_point, fs_type=pieces[2],
                                     device=pieces[0], length=length,
                                     device2=None, context=context)

  else:
    raise ValueError("Unknown fstab_version: \"%d\"" % (fstab_version,))

  return d


def DumpInfoDict(d):
  for k, v in sorted(d.items()):
    print("%-25s = (%s) %s" % (k, type(v).__name__, v))


def BuildBootableImage(sourcedir, fs_config_file, info_dict=None):
  """Take a kernel, cmdline, and ramdisk directory from the input (in
  'sourcedir'), and turn them into a boot image.  Return the image
  data, or None if sourcedir does not appear to contains files for
  building the requested image."""

  if (not os.access(os.path.join(sourcedir, "RAMDISK"), os.F_OK) or
      not os.access(os.path.join(sourcedir, "kernel"), os.F_OK)):
    return None

  if info_dict is None:
    info_dict = OPTIONS.info_dict

  ramdisk_img = tempfile.NamedTemporaryFile()
  img = tempfile.NamedTemporaryFile()

  if os.access(fs_config_file, os.F_OK):
    cmd = ["mkbootfs", "-f", fs_config_file, os.path.join(sourcedir, "RAMDISK")]
  else:
    cmd = ["mkbootfs", os.path.join(sourcedir, "RAMDISK")]
  p1 = Run(cmd, stdout=subprocess.PIPE)
  p2 = Run(["minigzip"],
           stdin=p1.stdout, stdout=ramdisk_img.file.fileno())

  p2.wait()
  p1.wait()
  assert p1.returncode == 0, "mkbootfs of %s ramdisk failed" % (sourcedir,)
  assert p2.returncode == 0, "minigzip of %s ramdisk failed" % (sourcedir,)

  """check if uboot is requested"""
  fn = os.path.join(sourcedir, "ubootargs")
  if os.access(fn, os.F_OK):
    cmd = ["mkimage"]
    for argument in open(fn).read().rstrip("\n").split(" "):
      cmd.append(argument)
    cmd.append("-d")
    cmd.append(os.path.join(sourcedir, "kernel")+":"+ramdisk_img.name)
    cmd.append(img.name)

  else:
    # use MKBOOTIMG from environ, or "mkbootimg" if empty or not set
    mkbootimg = os.getenv('MKBOOTIMG') or "mkbootimg"
    cmd = [mkbootimg, "--kernel", os.path.join(sourcedir, "kernel")]

    fn = os.path.join(sourcedir, "second")
    if os.access(fn, os.F_OK):
      cmd.append("--second")
      cmd.append(fn)

    fn = os.path.join(sourcedir, "cmdline")
    if os.access(fn, os.F_OK):
      cmd.append("--cmdline")
      cmd.append(open(fn).read().rstrip("\n"))

    fn = os.path.join(sourcedir, "base")
    if os.access(fn, os.F_OK):
      cmd.append("--base")
      cmd.append(open(fn).read().rstrip("\n"))

    fn = os.path.join(sourcedir, "tagsaddr")
    if os.access(fn, os.F_OK):
      cmd.append("--tags-addr")
      cmd.append(open(fn).read().rstrip("\n"))

    fn = os.path.join(sourcedir, "tags_offset")
    if os.access(fn, os.F_OK):
      cmd.append("--tags_offset")
      cmd.append(open(fn).read().rstrip("\n"))

    fn = os.path.join(sourcedir, "ramdisk_offset")
    if os.access(fn, os.F_OK):
      cmd.append("--ramdisk_offset")
      cmd.append(open(fn).read().rstrip("\n"))

    fn = os.path.join(sourcedir, "dt")
    if os.access(fn, os.F_OK):
      cmd.append("--dt")
      cmd.append(fn)

    fn = os.path.join(sourcedir, "pagesize")
    if os.access(fn, os.F_OK):
      cmd.append("--pagesize")
      cmd.append(open(fn).read().rstrip("\n"))

    args = info_dict.get("mkbootimg_args", None)
    if args and args.strip():
      cmd.extend(shlex.split(args))

    img_unsigned = None
    if info_dict.get("vboot", None):
      img_unsigned = tempfile.NamedTemporaryFile()
      cmd.extend(["--ramdisk", ramdisk_img.name,
                "--output", img_unsigned.name])
    else:
      cmd.extend(["--ramdisk", ramdisk_img.name,
                "--output", img.name])
  
  p = Run(cmd, stdout=subprocess.PIPE)
  p.communicate()
  assert p.returncode == 0, "mkbootimg of %s image failed" % (
      os.path.basename(sourcedir),)

  if (info_dict.get("boot_signer", None) == "true" and
      info_dict.get("verity_key", None)):
    path = "/" + os.path.basename(sourcedir).lower()
    cmd = [OPTIONS.boot_signer_path]
    cmd.extend(OPTIONS.boot_signer_args)
    cmd.extend([path, img.name,
                info_dict["verity_key"] + ".pk8",
                info_dict["verity_key"] + ".x509.pem", img.name])
    p = Run(cmd, stdout=subprocess.PIPE)
    p.communicate()
    assert p.returncode == 0, "boot_signer of %s image failed" % path

  # Sign the image if vboot is non-empty.
  elif info_dict.get("vboot", None):
    path = "/" + os.path.basename(sourcedir).lower()
    img_keyblock = tempfile.NamedTemporaryFile()
    cmd = [info_dict["vboot_signer_cmd"], info_dict["futility"],
           img_unsigned.name, info_dict["vboot_key"] + ".vbpubk",
           info_dict["vboot_key"] + ".vbprivk",
           info_dict["vboot_subkey"] + ".vbprivk",
           img_keyblock.name,
           img.name]
    p = Run(cmd, stdout=subprocess.PIPE)
    p.communicate()
    assert p.returncode == 0, "vboot_signer of %s image failed" % path

    # Clean up the temp files.
    img_unsigned.close()
    img_keyblock.close()

  img.seek(os.SEEK_SET, 0)
  data = img.read()

  ramdisk_img.close()
  img.close()

  return data


def GetBootableImage(name, prebuilt_name, unpack_dir, tree_subdir,
                     info_dict=None):
  """Return a File object (with name 'name') with the desired bootable
  image.  Look for it in 'unpack_dir'/BOOTABLE_IMAGES under the name
  'prebuilt_name', otherwise look for it under 'unpack_dir'/IMAGES,
  otherwise construct it from the source files in
  'unpack_dir'/'tree_subdir'."""

  prebuilt_path = os.path.join(unpack_dir, "BOOTABLE_IMAGES", prebuilt_name)
  if os.path.exists(prebuilt_path):
    print("using prebuilt %s from BOOTABLE_IMAGES..." % prebuilt_name)
    return File.FromLocalFile(name, prebuilt_path)

  prebuilt_path = os.path.join(unpack_dir, "IMAGES", prebuilt_name)
  if os.path.exists(prebuilt_path):
    print("using prebuilt %s from IMAGES..." % prebuilt_name)
    return File.FromLocalFile(name, prebuilt_path)

  print("building image from target_files %s..." % tree_subdir)
  fs_config = "META/" + tree_subdir.lower() + "_filesystem_config.txt"
  data = BuildBootableImage(os.path.join(unpack_dir, tree_subdir),
                            os.path.join(unpack_dir, fs_config),
                            info_dict)
  if data:
    return File(name, data)
  return None


def UnzipTemp(filename, pattern=None):
  """Unzip the given archive into a temporary directory and return the name.

  If filename is of the form "foo.zip+bar.zip", unzip foo.zip into a
  temp dir, then unzip bar.zip into that_dir/BOOTABLE_IMAGES.

  Returns (tempdir, zipobj) where zipobj is a zipfile.ZipFile (of the
  main file), open for reading.
  """

  tmp = tempfile.mkdtemp(prefix="targetfiles-")
  OPTIONS.tempfiles.append(tmp)

  def unzip_to_dir(filename, dirname):
    subprocess.call(["rm", "-rf", dirname + filename, "targetfiles-*"])
    cmd = ["unzip", "-o", "-q", filename, "-d", dirname]
    if pattern is not None:
      cmd.append(pattern)
    p = Run(cmd, stdout=subprocess.PIPE)
    p.communicate()
    if p.returncode != 0:
      raise ExternalError("failed to unzip input target-files \"%s\"" %
                          (filename,))

  m = re.match(r"^(.*[.]zip)\+(.*[.]zip)$", filename, re.IGNORECASE)
  if m:
    unzip_to_dir(m.group(1), tmp)
    unzip_to_dir(m.group(2), os.path.join(tmp, "BOOTABLE_IMAGES"))
    filename = m.group(1)
  else:
    unzip_to_dir(filename, tmp)

  return tmp, zipfile.ZipFile(filename, "r")


def GetKeyPasswords(keylist):
  """Given a list of keys, prompt the user to enter passwords for
  those which require them.  Return a {key: password} dict.  password
  will be None if the key has no password."""

  no_passwords = []
  need_passwords = []
  key_passwords = {}
  devnull = open("/dev/null", "w+b")
  for k in sorted(keylist):
    # We don't need a password for things that aren't really keys.
    if k in SPECIAL_CERT_STRINGS:
      no_passwords.append(k)
      continue

    p = Run(["openssl", "pkcs8", "-in", k+OPTIONS.private_key_suffix,
             "-inform", "DER", "-nocrypt"],
            stdin=devnull.fileno(),
            stdout=devnull.fileno(),
            stderr=subprocess.STDOUT)
    p.communicate()
    if p.returncode == 0:
      # Definitely an unencrypted key.
      no_passwords.append(k)
    else:
      p = Run(["openssl", "pkcs8", "-in", k+OPTIONS.private_key_suffix,
               "-inform", "DER", "-passin", "pass:"],
              stdin=devnull.fileno(),
              stdout=devnull.fileno(),
              stderr=subprocess.PIPE)
      _, stderr = p.communicate()
      if p.returncode == 0:
        # Encrypted key with empty string as password.
        key_passwords[k] = ''
      elif stderr.startswith(b'Error decrypting key'):
        # Definitely encrypted key.
        # It would have said "Error reading key" if it didn't parse correctly.
        need_passwords.append(k)
      else:
        # Potentially, a type of key that openssl doesn't understand.
        # We'll let the routines in signapk.jar handle it.
        no_passwords.append(k)
  devnull.close()

  key_passwords.update(PasswordManager().GetPasswords(need_passwords))
  key_passwords.update(dict.fromkeys(no_passwords, None))
  return key_passwords


def SignFile(input_name, output_name, key, password, align=None,
             whole_file=False):
  """Sign the input_name zip/jar/apk, producing output_name.  Use the
  given key and password (the latter may be None if the key does not
  have a password.

  If align is an integer > 1, zipalign is run to align stored files in
  the output zip on 'align'-byte boundaries.

  If whole_file is true, use the "-w" option to SignApk to embed a
  signature that covers the whole file in the archive comment of the
  zip file.
  """

  if align == 0 or align == 1:
    align = None

  if align:
    temp = tempfile.NamedTemporaryFile()
    sign_name = temp.name
  else:
    sign_name = output_name

  cmd = [OPTIONS.java_path, OPTIONS.java_args, "-jar",
         os.path.join(OPTIONS.search_path, OPTIONS.signapk_path)]
  cmd.extend(OPTIONS.extra_signapk_args)
  if whole_file:
    cmd.append("-w")
  cmd.extend([key + OPTIONS.public_key_suffix,
              key + OPTIONS.private_key_suffix,
              input_name, sign_name])

  p = Run(cmd, stdin=subprocess.PIPE, stdout=subprocess.PIPE)
  if password is not None:
    password += "\n"
  p.communicate(password)
  if p.returncode != 0:
    raise ExternalError("signapk.jar failed: return code %s" % (p.returncode,))

  if align:
    p = Run(["zipalign", "-f", "-p", str(align), sign_name, output_name])
    p.communicate()
    if p.returncode != 0:
      raise ExternalError("zipalign failed: return code %s" % (p.returncode,))
    temp.close()


def CheckSize(data, target, info_dict):
  """Check the data string passed against the max size limit, if
  any, for the given target.  Raise exception if the data is too big.
  Print a warning if the data is nearing the maximum size."""

  if target.endswith(".img"):
    target = target[:-4]
  mount_point = "/" + target

  fs_type = None
  limit = None
  if info_dict["fstab"]:
    if mount_point == "/userdata_extra": mount_point = "/data"
    if mount_point == "/userdata": mount_point = "/data"
    p = info_dict["fstab"][mount_point]
    fs_type = p.fs_type
    device = p.device
    if "/" in device:
      device = device[device.rfind("/")+1:]
    limit = info_dict.get(device + "_size", None)
  if not fs_type or not limit:
    return

  if fs_type == "yaffs2":
    # image size should be increased by 1/64th to account for the
    # spare area (64 bytes per 2k page)
    limit = limit / 2048 * (2048+64)
  size = len(data)
  pct = float(size) * 100.0 / limit
  msg = "%s size (%d) is %.2f%% of limit (%d)" % (target, size, pct, limit)
  if pct >= 99.0:
    raise ExternalError(msg)
  elif pct >= 95.0:
    print()
    print("  WARNING: ", msg)
    print()
  elif OPTIONS.verbose:
    print("  ", msg)


def ReadApkCerts(tf_zip):
  """Given a target_files ZipFile, parse the META/apkcerts.txt file
  and return a {package: cert} dict."""
  certmap = {}
  for line in tf_zip.read("META/apkcerts.txt").split("\n"):
    line = line.strip()
    if not line:
      continue
    m = re.match(r'^name="(.*)"\s+certificate="(.*)"\s+'
                 r'private_key="(.*)"$', line)
    if m:
      name, cert, privkey = m.groups()
      public_key_suffix_len = len(OPTIONS.public_key_suffix)
      private_key_suffix_len = len(OPTIONS.private_key_suffix)
      if cert in SPECIAL_CERT_STRINGS and not privkey:
        certmap[name] = cert
      elif (cert.endswith(OPTIONS.public_key_suffix) and
            privkey.endswith(OPTIONS.private_key_suffix) and
            cert[:-public_key_suffix_len] == privkey[:-private_key_suffix_len]):
        certmap[name] = cert[:-public_key_suffix_len]
      else:
        raise ValueError("failed to parse line from apkcerts.txt:\n" + line)
  return certmap


COMMON_DOCSTRING = """
  -p  (--path)  <dir>
      Prepend <dir>/bin to the list of places to search for binaries
      run by this script, and expect to find jars in <dir>/framework.

  -s  (--device_specific) <file>
      Path to the python module containing device-specific
      releasetools code.

  -x  (--extra)  <key=value>
      Add a key/value pair to the 'extras' dict, which device-specific
      extension code may look at.

  -v  (--verbose)
      Show command lines being executed.

  -h  (--help)
      Display this usage message and exit.
"""

def Usage(docstring):
  print(docstring.rstrip("\n"))
  print(COMMON_DOCSTRING)


def ParseOptions(argv,
                 docstring,
                 extra_opts="", extra_long_opts=(),
                 extra_option_handler=None):
  """Parse the options in argv and return any arguments that aren't
  flags.  docstring is the calling module's docstring, to be displayed
  for errors and -h.  extra_opts and extra_long_opts are for flags
  defined by the caller, which are processed by passing them to
  extra_option_handler."""

  try:
    opts, args = getopt.getopt(
        argv, "hvp:s:x:" + extra_opts,
        ["help", "verbose", "path=", "signapk_path=", "extra_signapk_args=",
         "java_path=", "java_args=", "public_key_suffix=",
         "private_key_suffix=", "boot_signer_path=", "boot_signer_args=",
         "verity_signer_path=", "verity_signer_args=", "device_specific=",
         "extra="] +
        list(extra_long_opts))
  except getopt.GetoptError as err:
    Usage(docstring)
    print("**", str(err), "**")
    sys.exit(2)

  for o, a in opts:
    if o in ("-h", "--help"):
      Usage(docstring)
      sys.exit()
    elif o in ("-v", "--verbose"):
      OPTIONS.verbose = True
    elif o in ("-p", "--path"):
      OPTIONS.search_path = a
    elif o in ("--signapk_path",):
      OPTIONS.signapk_path = a
    elif o in ("--extra_signapk_args",):
      OPTIONS.extra_signapk_args = shlex.split(a)
    elif o in ("--java_path",):
      OPTIONS.java_path = a
    elif o in ("--java_args",):
      OPTIONS.java_args = a
    elif o in ("--public_key_suffix",):
      OPTIONS.public_key_suffix = a
    elif o in ("--private_key_suffix",):
      OPTIONS.private_key_suffix = a
    elif o in ("--boot_signer_path",):
      OPTIONS.boot_signer_path = a
    elif o in ("--boot_signer_args",):
      OPTIONS.boot_signer_args = shlex.split(a)
    elif o in ("--verity_signer_path",):
      OPTIONS.verity_signer_path = a
    elif o in ("--verity_signer_args",):
      OPTIONS.verity_signer_args = shlex.split(a)
    elif o in ("-s", "--device_specific"):
      OPTIONS.device_specific = a
    elif o in ("-x", "--extra"):
      key, value = a.split("=", 1)
      OPTIONS.extras[key] = value
    else:
      if extra_option_handler is None or not extra_option_handler(o, a):
        assert False, "unknown option \"%s\"" % (o,)

  if OPTIONS.search_path:
    os.environ["PATH"] = (os.path.join(OPTIONS.search_path, "bin") +
                          os.pathsep + os.environ["PATH"])

  return args


def MakeTempFile(prefix=None, suffix=None):
  """Make a temp file and add it to the list of things to be deleted
  when Cleanup() is called.  Return the filename."""
  fd, fn = tempfile.mkstemp(prefix=prefix, suffix=suffix)
  os.close(fd)
  OPTIONS.tempfiles.append(fn)
  return fn


def Cleanup():
  for i in OPTIONS.tempfiles:
    if os.path.isdir(i):
      shutil.rmtree(i)
    else:
      os.remove(i)


class PasswordManager(object):
  def __init__(self):
    self.editor = os.getenv("EDITOR", None)
    self.pwfile = os.getenv("ANDROID_PW_FILE", None)

  def GetPasswords(self, items):
    """Get passwords corresponding to each string in 'items',
    returning a dict.  (The dict may have keys in addition to the
    values in 'items'.)

    Uses the passwords in $ANDROID_PW_FILE if available, letting the
    user edit that file to add more needed passwords.  If no editor is
    available, or $ANDROID_PW_FILE isn't define, prompts the user
    interactively in the ordinary way.
    """

    current = self.ReadFile()

    first = True
    while True:
      missing = []
      for i in items:
        if i not in current or not current[i]:
          missing.append(i)
      # Are all the passwords already in the file?
      if not missing:
        return current

      for i in missing:
        current[i] = ""

      if not first:
        print("key file %s still missing some passwords." % self.pwfile)
        answer = raw_input("try to edit again? [y]> ").strip()
        if answer and answer[0] not in 'yY':
          raise RuntimeError("key passwords unavailable")
      first = False

      current = self.UpdateAndReadFile(current)

  def PromptResult(self, current): # pylint: disable=no-self-use
    """Prompt the user to enter a value (password) for each key in
    'current' whose value is fales.  Returns a new dict with all the
    values.
    """
    result = {}
    for k, v in sorted(iteritems(current)):
      if v:
        result[k] = v
      else:
        while True:
          result[k] = getpass.getpass(
              "Enter password for %s key> " % k).strip()
          if result[k]:
            break
    return result

  def UpdateAndReadFile(self, current):
    if not self.editor or not self.pwfile:
      return self.PromptResult(current)

    f = open(self.pwfile, "w")
    os.chmod(self.pwfile, 0o600)
    f.write("# Enter key passwords between the [[[ ]]] brackets.\n")
    f.write("# (Additional spaces are harmless.)\n\n")

    first_line = None
    sorted_list = sorted((not v, k, v) for (k, v) in current.items())
    for i, (_, k, v) in enumerate(sorted_list):
      f.write("[[[  %s  ]]] %s\n" % (v, k))
      if not v and first_line is None:
        # position cursor on first line with no password.
        first_line = i + 4
    f.close()

    p = Run([self.editor, "+%d" % (first_line,), self.pwfile])
    _, _ = p.communicate()

    return self.ReadFile()

  def ReadFile(self):
    result = {}
    if self.pwfile is None:
      return result
    try:
      f = open(self.pwfile, "r")
      for line in f:
        line = line.strip()
        if not line or line[0] == '#':
          continue
        m = re.match(r"^\[\[\[\s*(.*?)\s*\]\]\]\s*(\S+)$", line)
        if not m:
          print("failed to parse password file: ", line)
        else:
          result[m.group(2)] = m.group(1)
      f.close()
    except IOError as e:
      if e.errno != errno.ENOENT:
        print("error reading password file: ", str(e))
    return result


def ZipWrite(zip_file, filename, arcname=None, perms=0o644,
             compress_type=None):
  import datetime

  # http://b/18015246
  # Python 2.7's zipfile implementation wrongly thinks that zip64 is required
  # for files larger than 2GiB. We can work around this by adjusting their
  # limit. Note that `zipfile.writestr()` will not work for strings larger than
  # 2GiB. The Python interpreter sometimes rejects strings that large (though
  # it isn't clear to me exactly what circumstances cause this).
  # `zipfile.write()` must be used directly to work around this.
  #
  # This mess can be avoided if we port to python3.
  saved_zip64_limit = zipfile.ZIP64_LIMIT
  zipfile.ZIP64_LIMIT = (1 << 32) - 1

  if compress_type is None:
    compress_type = zip_file.compression
  if arcname is None:
    arcname = filename

  saved_stat = os.stat(filename)

  try:
    # `zipfile.write()` doesn't allow us to pass ZipInfo, so just modify the
    # file to be zipped and reset it when we're done.
    os.chmod(filename, perms)

    # Use a fixed timestamp so the output is repeatable.
    epoch = datetime.datetime.fromtimestamp(0)
    timestamp = (datetime.datetime(2009, 1, 1) - epoch).total_seconds()
    os.utime(filename, (timestamp, timestamp))

    zip_file.write(filename, arcname=arcname, compress_type=compress_type)
  finally:
    os.chmod(filename, saved_stat.st_mode)
    os.utime(filename, (saved_stat.st_atime, saved_stat.st_mtime))
    zipfile.ZIP64_LIMIT = saved_zip64_limit


def ZipWriteStr(zip_file, zinfo_or_arcname, data, perms=None,
                compress_type=None):
  """Wrap zipfile.writestr() function to work around the zip64 limit.

  Even with the ZIP64_LIMIT workaround, it won't allow writing a string
  longer than 2GiB. It gives 'OverflowError: size does not fit in an int'
  when calling crc32(bytes).

  But it still works fine to write a shorter string into a large zip file.
  We should use ZipWrite() whenever possible, and only use ZipWriteStr()
  when we know the string won't be too long.
  """

  saved_zip64_limit = zipfile.ZIP64_LIMIT
  zipfile.ZIP64_LIMIT = (1 << 32) - 1

  if not isinstance(zinfo_or_arcname, zipfile.ZipInfo):
    zinfo = zipfile.ZipInfo(filename=zinfo_or_arcname)
    zinfo.compress_type = zip_file.compression
    if perms is None:
      perms = 0o644
  else:
    zinfo = zinfo_or_arcname

  # If compress_type is given, it overrides the value in zinfo.
  if compress_type is not None:
    zinfo.compress_type = compress_type

  # If perms is given, it has a priority.
  if perms is not None:
    zinfo.external_attr = perms << 16

  # Use a fixed timestamp so the output is repeatable.
  zinfo.date_time = (2009, 1, 1, 0, 0, 0)

  zip_file.writestr(zinfo, data)
  zipfile.ZIP64_LIMIT = saved_zip64_limit


def ZipClose(zip_file):
  # http://b/18015246
  # zipfile also refers to ZIP64_LIMIT during close() when it writes out the
  # central directory.
  saved_zip64_limit = zipfile.ZIP64_LIMIT
  zipfile.ZIP64_LIMIT = (1 << 32) - 1

  zip_file.close()

  zipfile.ZIP64_LIMIT = saved_zip64_limit


class DeviceSpecificParams(object):
  module = None
  def __init__(self, **kwargs):
    """Keyword arguments to the constructor become attributes of this
    object, which is passed to all functions in the device-specific
    module."""
    for k, v in iteritems(kwargs):
      setattr(self, k, v)
    self.extras = OPTIONS.extras

    if self.module is None:
      path = OPTIONS.device_specific
      if not path:
        return
      try:
        if os.path.isdir(path):
          info = imp.find_module("releasetools", [path])
        else:
          d, f = os.path.split(path)
          b, x = os.path.splitext(f)
          if x == ".py":
            f = b
          info = imp.find_module(f, [d])
        print("loaded device-specific extensions from", path)
        self.module = imp.load_module("device_specific", *info)
      except ImportError:
        print("unable to load device-specific module; assuming none")

  def _DoCall(self, function_name, *args, **kwargs):
    """Call the named function in the device-specific module, passing
    the given args and kwargs.  The first argument to the call will be
    the DeviceSpecific object itself.  If there is no module, or the
    module does not define the function, return the value of the
    'default' kwarg (which itself defaults to None)."""
    if self.module is None or not hasattr(self.module, function_name):
      return kwargs.get("default", None)
    return getattr(self.module, function_name)(*((self,) + args), **kwargs)

  def FullOTA_Assertions(self):
    """Called after emitting the block of assertions at the top of a
    full OTA package.  Implementations can add whatever additional
    assertions they like."""
    return self._DoCall("FullOTA_Assertions")

  def FullOTA_InstallBegin(self):
    """Called at the start of full OTA installation."""
    return self._DoCall("FullOTA_InstallBegin")

  def FullOTA_InstallEnd(self):
    """Called at the end of full OTA installation; typically this is
    used to install the image for the device's baseband processor."""
    return self._DoCall("FullOTA_InstallEnd")

  def FullOTA_PostValidate(self):
    """Called after installing and validating /system; typically this is
    used to resize the system partition after a block based installation."""
    return self._DoCall("FullOTA_PostValidate")

  def IncrementalOTA_Assertions(self):
    """Called after emitting the block of assertions at the top of an
    incremental OTA package.  Implementations can add whatever
    additional assertions they like."""
    return self._DoCall("IncrementalOTA_Assertions")

  def IncrementalOTA_VerifyBegin(self):
    """Called at the start of the verification phase of incremental
    OTA installation; additional checks can be placed here to abort
    the script before any changes are made."""
    return self._DoCall("IncrementalOTA_VerifyBegin")

  def IncrementalOTA_VerifyEnd(self):
    """Called at the end of the verification phase of incremental OTA
    installation; additional checks can be placed here to abort the
    script before any changes are made."""
    return self._DoCall("IncrementalOTA_VerifyEnd")

  def IncrementalOTA_InstallBegin(self):
    """Called at the start of incremental OTA installation (after
    verification is complete)."""
    return self._DoCall("IncrementalOTA_InstallBegin")

  def IncrementalOTA_InstallEnd(self):
    """Called at the end of incremental OTA installation; typically
    this is used to install the image for the device's baseband
    processor."""
    return self._DoCall("IncrementalOTA_InstallEnd")

class File(object):
  def __init__(self, name, data):
    self.name = name
    self.data = data
    self.size = len(data)
    self.sha1 = sha1(data).hexdigest()

  @classmethod
  def FromLocalFile(cls, name, diskname):
    f = open(diskname, "rb")
    data = f.read()
    f.close()
    return File(name, data)

  def WriteToTemp(self):
    t = tempfile.NamedTemporaryFile()
    t.write(self.data)
    t.flush()
    return t

  def AddToZip(self, z, compression=None):
    ZipWriteStr(z, self.name, self.data, compress_type=compression)

DIFF_PROGRAM_BY_EXT = {
    ".gz" : "imgdiff",
    ".zip" : ["imgdiff", "-z"],
    ".jar" : ["imgdiff", "-z"],
    ".apk" : ["imgdiff", "-z"],
    ".img" : "imgdiff",
    }

class Difference(object):
  def __init__(self, tf, sf, diff_program=None):
    self.tf = tf
    self.sf = sf
    self.patch = None
    self.diff_program = diff_program

  def ComputePatch(self):
    """Compute the patch (as a string of data) needed to turn sf into
    tf.  Returns the same tuple as GetPatch()."""

    tf = self.tf
    sf = self.sf

    if self.diff_program:
      diff_program = self.diff_program
    else:
      ext = os.path.splitext(tf.name)[1]
      diff_program = DIFF_PROGRAM_BY_EXT.get(ext, "bsdiff")

    ttemp = tf.WriteToTemp()
    stemp = sf.WriteToTemp()

    ext = os.path.splitext(tf.name)[1]

    try:
      ptemp = tempfile.NamedTemporaryFile()
      if isinstance(diff_program, list):
        cmd = copy.copy(diff_program)
      else:
        cmd = [diff_program]
      cmd.append(stemp.name)
      cmd.append(ttemp.name)
      cmd.append(ptemp.name)
      p = Run(cmd, stdout=subprocess.PIPE, stderr=subprocess.PIPE)
      err = []
      def run():
        _, e = p.communicate()
        if e:
          err.append(e)
      th = threading.Thread(target=run)
      th.start()
      th.join(timeout=300)   # 5 mins
      if th.is_alive():
        print("WARNING: diff command timed out")
        p.terminate()
        th.join(5)
        if th.is_alive():
          p.kill()
          th.join()

      if err or p.returncode != 0:
        print("WARNING: failure running %s:\n%s\n" % (
            diff_program, "".join(err)))
        self.patch = None
        return None, None, None
      diff = ptemp.read()
    finally:
      ptemp.close()
      stemp.close()
      ttemp.close()

    self.patch = diff
    return self.tf, self.sf, self.patch


  def GetPatch(self):
    """Return a tuple (target_file, source_file, patch_data).
    patch_data may be None if ComputePatch hasn't been called, or if
    computing the patch failed."""
    return self.tf, self.sf, self.patch


def ComputeDifferences(diffs):
  """Call ComputePatch on all the Difference objects in 'diffs'."""
  print(len(diffs), "diffs to compute")

  # Do the largest files first, to try and reduce the long-pole effect.
  by_size = [(i.tf.size, i) for i in diffs]
  by_size.sort(reverse=True)
  by_size = [i[1] for i in by_size]

  lock = threading.Lock()
  diff_iter = iter(by_size)   # accessed under lock

  def worker():
    try:
      lock.acquire()
      for d in diff_iter:
        lock.release()
        start = time.time()
        d.ComputePatch()
        dur = time.time() - start
        lock.acquire()

        tf, sf, patch = d.GetPatch()
        if sf.name == tf.name:
          name = tf.name
        else:
          name = "%s (%s)" % (tf.name, sf.name)
        if patch is None:
          print("patching failed!                                  %s" % name)
        else:
          print("%8.2f sec %8d / %8d bytes (%6.2f%%) %s" % (
              dur, len(patch), tf.size, 100.0 * len(patch) / tf.size, name))
      lock.release()
    except Exception as e:
      print(e)
      raise

  # start worker threads; wait for them all to finish.
  threads = [threading.Thread(target=worker)
             for i in range(OPTIONS.worker_threads)]
  for th in threads:
    th.start()
  while threads:
    threads.pop().join()


class BlockDifference(object):
  def __init__(self, partition, tgt, src=None, check_first_block=False,
               version=None):
    self.tgt = tgt
    self.src = src
    self.partition = partition
    self.check_first_block = check_first_block

    # Due to http://b/20939131, check_first_block is disabled temporarily.
    assert not self.check_first_block

    if version is None:
      version = 1
      if OPTIONS.info_dict:
        version = max(
            int(i) for i in
            OPTIONS.info_dict.get("blockimgdiff_versions", "1").split(","))
    self.version = version

    b = blockimgdiff.BlockImageDiff(tgt, src, threads=OPTIONS.worker_threads,
                                    version=self.version)
    tmpdir = tempfile.mkdtemp()
    OPTIONS.tempfiles.append(tmpdir)
    self.path = os.path.join(tmpdir, partition)
    b.Compute(self.path)

    if src is None:
      _, self.device = GetTypeAndDevice("/" + partition, OPTIONS.info_dict)
    else:
      _, self.device = GetTypeAndDevice("/" + partition,
                                        OPTIONS.source_info_dict)

  def WriteScript(self, script, output_zip, progress=None):
    if not self.src:
      # write the output unconditionally
      script.Print("Patching %s image unconditionally..." % (self.partition,))
    else:
      script.Print("Patching %s image after verification." % (self.partition,))

    if progress:
      script.ShowProgress(progress, 0)
    self._WriteUpdate(script, output_zip)
    self._WritePostInstallVerifyScript(script)

  def WriteVerifyScript(self, script):
    partition = self.partition
    if not self.src:
      script.Print("Image %s will be patched unconditionally." % (partition,))
    else:
      ranges = self.src.care_map.subtract(self.src.clobbered_blocks)
      ranges_str = ranges.to_string_raw()
      if self.version >= 3:
        script.AppendExtra(('if (range_sha1("%s", "%s") == "%s" || '
                            'block_image_verify("%s", '
                            'package_extract_file("%s.transfer.list"), '
                            '"%s.new.dat", "%s.patch.dat")) then') % (
                            self.device, ranges_str, self.src.TotalSha1(),
                            self.device, partition, partition, partition))
      else:
        script.AppendExtra('if range_sha1("%s", "%s") == "%s" then' % (
                           self.device, ranges_str, self.src.TotalSha1()))
      script.Print('Verified %s image...' % (partition,))
      script.AppendExtra('else')

      # When generating incrementals for the system and vendor partitions,
      # explicitly check the first block (which contains the superblock) of
      # the partition to see if it's what we expect. If this check fails,
      # give an explicit log message about the partition having been
      # remounted R/W (the most likely explanation) and the need to flash to
      # get OTAs working again.
      if self.check_first_block:
        self._CheckFirstBlock(script)

      # Abort the OTA update. Note that the incremental OTA cannot be applied
      # even if it may match the checksum of the target partition.
      # a) If version < 3, operations like move and erase will make changes
      #    unconditionally and damage the partition.
      # b) If version >= 3, it won't even reach here.
      script.AppendExtra(('abort("%s partition has unexpected contents");\n'
                          'endif;') % (partition,))

  def _WritePostInstallVerifyScript(self, script):
    partition = self.partition
    script.Print('Verifying the updated %s image...' % (partition,))
    # Unlike pre-install verification, clobbered_blocks should not be ignored.
    ranges = self.tgt.care_map
    ranges_str = ranges.to_string_raw()
    script.AppendExtra('if range_sha1("%s", "%s") == "%s" then' % (
                       self.device, ranges_str,
                       self.tgt.TotalSha1(include_clobbered_blocks=True)))

    # Bug: 20881595
    # Verify that extended blocks are really zeroed out.
    if self.tgt.extended:
      ranges_str = self.tgt.extended.to_string_raw()
      script.AppendExtra('if range_sha1("%s", "%s") == "%s" then' % (
                         self.device, ranges_str,
                         self._HashZeroBlocks(self.tgt.extended.size())))
      script.Print('Verified the updated %s image.' % (partition,))
      script.AppendExtra(
          'else\n'
          '  abort("%s partition has unexpected non-zero contents after OTA '
          'update");\n'
          'endif;' % (partition,))
    else:
      script.Print('Verified the updated %s image.' % (partition,))

    script.AppendExtra(
        'else\n'
        '  abort("%s partition has unexpected contents after OTA update");\n'
        'endif;' % (partition,))

  def _WriteUpdate(self, script, output_zip):
    ZipWrite(output_zip,
             '{}.transfer.list'.format(self.path),
             '{}.transfer.list'.format(self.partition))
    ZipWrite(output_zip,
             '{}.new.dat'.format(self.path),
             '{}.new.dat'.format(self.partition))
    ZipWrite(output_zip,
             '{}.patch.dat'.format(self.path),
             '{}.patch.dat'.format(self.partition),
             compress_type=zipfile.ZIP_STORED)

    call = ('block_image_update("{device}", '
            'package_extract_file("{partition}.transfer.list"), '
            '"{partition}.new.dat", "{partition}.patch.dat");\n'.format(
                device=self.device, partition=self.partition))
    script.AppendExtra(script.WordWrap(call))

  def _HashBlocks(self, source, ranges): # pylint: disable=no-self-use
    data = source.ReadRangeSet(ranges)
    ctx = sha1()

    for p in data:
      ctx.update(p)

    return ctx.hexdigest()

  def _HashZeroBlocks(self, num_blocks): # pylint: disable=no-self-use
    """Return the hash value for all zero blocks."""
    zero_block = '\x00' * 4096
    ctx = sha1()
    for _ in range(num_blocks):
      ctx.update(zero_block)

    return ctx.hexdigest()

  # TODO(tbao): Due to http://b/20939131, block 0 may be changed without
  # remounting R/W. Will change the checking to a finer-grained way to
  # mask off those bits.
  def _CheckFirstBlock(self, script):
    r = rangelib.RangeSet((0, 1))
    srchash = self._HashBlocks(self.src, r)

    script.AppendExtra(('(range_sha1("%s", "%s") == "%s") || '
                        'abort("%s has been remounted R/W; '
                        'reflash device to reenable OTA updates");')
                       % (self.device, r.to_string_raw(), srchash,
                          self.device))

DataImage = blockimgdiff.DataImage


# map recovery.fstab's fs_types to mount/format "partition types"
PARTITION_TYPES = {
    "yaffs2": "MTD",
    "mtd": "MTD",
    "ext4": "EMMC",
    "emmc": "EMMC",
    "f2fs": "EMMC",
    "squashfs": "EMMC",
    "ext2": "EMMC",
    "ext3": "EMMC",
    "vfat": "EMMC",
    "osip": "OSIP"
}

def GetTypeAndDevice(mount_point, info):
  fstab = info["fstab"]
  if fstab:
    return (PARTITION_TYPES[fstab[mount_point].fs_type],
            fstab[mount_point].device)
  else:
    raise KeyError


def ParseCertificate(data):
  """Parse a PEM-format certificate."""
  from codecs import decode
  cert = []
  save = False
  for line in data.split("\n"):
    if "--END CERTIFICATE--" in line:
      break
    if save:
      l = line.encode() if hasattr(line, 'encode') else line
      cert.append(l)
    if "--BEGIN CERTIFICATE--" in line:
      save = True
  cert = decode(b"".join(cert), 'base64')
  return cert

def MakeRecoveryPatch(input_dir, output_sink, recovery_img, boot_img,
                      info_dict=None):
  """Generate a binary patch that creates the recovery image starting
  with the boot image.  (Most of the space in these images is just the
  kernel, which is identical for the two, so the resulting patch
  should be efficient.)  Add it to the output zip, along with a shell
  script that is run from init.rc on first boot to actually do the
  patching and install the new recovery image.

  recovery_img and boot_img should be File objects for the
  corresponding images.  info should be the dictionary returned by
  common.LoadInfoDict() on the input target_files.
  """

  if info_dict is None:
    info_dict = OPTIONS.info_dict

  diff_program = ["imgdiff"]
  path = os.path.join(input_dir, "SYSTEM", "etc", "recovery-resource.dat")
  if os.path.exists(path):
    diff_program.append("-b")
    diff_program.append(path)
    bonus_args = "-b /system/etc/recovery-resource.dat"
  else:
    bonus_args = ""

  d = Difference(recovery_img, boot_img, diff_program=diff_program)
  _, _, patch = d.ComputePatch()
  output_sink("recovery-from-boot.p", patch)

  try:
    # The following GetTypeAndDevice()s need to use the path in the target
    # info_dict instead of source_info_dict.
    boot_type, boot_device = GetTypeAndDevice("/boot", info_dict)
    recovery_type, recovery_device = GetTypeAndDevice("/recovery", info_dict)
  except KeyError:
    return

  sh = """#!/system/bin/sh
if [ -f /system/etc/recovery-transform.sh ]; then
  exec sh /system/etc/recovery-transform.sh %(recovery_size)d %(recovery_sha1)s %(boot_size)d %(boot_sha1)s
fi

if ! applypatch -c %(recovery_type)s:%(recovery_device)s:%(recovery_size)d:%(recovery_sha1)s; then
  applypatch %(bonus_args)s %(boot_type)s:%(boot_device)s:%(boot_size)d:%(boot_sha1)s %(recovery_type)s:%(recovery_device)s %(recovery_sha1)s %(recovery_size)d %(boot_sha1)s:/system/recovery-from-boot.p && log -t recovery "Installing new recovery image: succeeded" || log -t recovery "Installing new recovery image: failed"
else
  log -t recovery "Recovery image already installed"
fi
""" % {'boot_size': boot_img.size,
       'boot_sha1': boot_img.sha1,
       'recovery_size': recovery_img.size,
       'recovery_sha1': recovery_img.sha1,
       'boot_type': boot_type,
       'boot_device': boot_device,
       'recovery_type': recovery_type,
       'recovery_device': recovery_device,
       'bonus_args': bonus_args}

  # The install script location moved from /system/etc to /system/bin
  # in the L release.  Parse init.*.rc files to find out where the
  # target-files expects it to be, and put it there.
  sh_location = "etc/install-recovery.sh"
  found = False
  init_rc_dir = os.path.join(input_dir, "BOOT", "RAMDISK")
  init_rc_files = os.listdir(init_rc_dir)
  for init_rc_file in init_rc_files:
    if (not init_rc_file.startswith('init.') or
        not init_rc_file.endswith('.rc')):
      continue

    with open(os.path.join(init_rc_dir, init_rc_file)) as f:
      for line in f:
        m = re.match(r"^service flash_recovery /system/(\S+)\s*$", line)
        if m:
          sh_location = m.group(1)
<<<<<<< HEAD
          print("putting script in", sh_location)
          break
  except (OSError, IOError) as e:
    print("failed to read init.rc: %s" % e)
=======
          found = True
          break

    if found:
      break

  print "putting script in", sh_location
>>>>>>> 57d06af7

  output_sink(sh_location, sh)<|MERGE_RESOLUTION|>--- conflicted
+++ resolved
@@ -1506,12 +1506,6 @@
         m = re.match(r"^service flash_recovery /system/(\S+)\s*$", line)
         if m:
           sh_location = m.group(1)
-<<<<<<< HEAD
-          print("putting script in", sh_location)
-          break
-  except (OSError, IOError) as e:
-    print("failed to read init.rc: %s" % e)
-=======
           found = True
           break
 
@@ -1519,6 +1513,5 @@
       break
 
   print "putting script in", sh_location
->>>>>>> 57d06af7
 
   output_sink(sh_location, sh)