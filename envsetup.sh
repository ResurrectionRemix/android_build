--- conflicted
+++ resolved
@@ -227,7 +227,6 @@
     fi
 
     export ANDROID_DEV_SCRIPTS=$T/development/scripts:$T/prebuilts/devtools/tools:$T/external/selinux/prebuilts/bin
-<<<<<<< HEAD
 
     # add kernel specific binaries
     case $(uname -s) in
@@ -238,15 +237,12 @@
             ;;
     esac
 
-    export ANDROID_BUILD_PATHS=$(get_build_var ANDROID_BUILD_PATHS):$ANDROID_TOOLCHAIN:$ANDROID_TOOLCHAIN_2ND_ARCH:$ANDROID_DEV_SCRIPTS:
-=======
     ANDROID_BUILD_PATHS=$(get_build_var ANDROID_BUILD_PATHS):$ANDROID_TOOLCHAIN
     if [ -n "$ANDROID_TOOLCHAIN_2ND_ARCH" ]; then
         ANDROID_BUILD_PATHS=$ANDROID_BUILD_PATHS:$ANDROID_TOOLCHAIN_2ND_ARCH
     fi
     ANDROID_BUILD_PATHS=$ANDROID_BUILD_PATHS:$ANDROID_DEV_SCRIPTS:
     export ANDROID_BUILD_PATHS
->>>>>>> 0c8b471b
 
     # If prebuilts/android-emulator/<system>/ exists, prepend it to our PATH
     # to ensure that the corresponding 'emulator' binaries are used.
