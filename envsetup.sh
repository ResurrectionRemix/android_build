function hmm() {
cat <<EOF
Invoke ". build/envsetup.sh" from your shell to add the following functions to your environment:
- croot:   Changes directory to the top of the tree.
- m:       Makes from the top of the tree.
- mm:      Builds all of the modules in the current directory.
- mmm:     Builds all of the modules in the supplied directories.
- cgrep:   Greps on all local C/C++ files.
- jgrep:   Greps on all local Java files.
- resgrep: Greps on all local res/*.xml files.
- godir:   Go to the directory containing a file.

Look at the source to view more functions. The complete list is:
EOF
    T=$(gettop)
    local A
    A=""
    for i in `cat $T/build/envsetup.sh | sed -n "/^function /s/function \([a-z_]*\).*/\1/p" | sort`; do
      A="$A $i"
    done
    echo $A
}

# Get the value of a build variable as an absolute path.
function get_abs_build_var()
{
    T=$(gettop)
    if [ ! "$T" ]; then
        echo "Couldn't locate the top of the tree.  Try setting TOP." >&2
        return
    fi
    (cd $T; CALLED_FROM_SETUP=true BUILD_SYSTEM=build/core \
      make --no-print-directory -C "$T" -f build/core/config.mk dumpvar-abs-$1)
}

# Get the exact value of a build variable.
function get_build_var()
{
    T=$(gettop)
    if [ ! "$T" ]; then
        echo "Couldn't locate the top of the tree.  Try setting TOP." >&2
        return
    fi
    CALLED_FROM_SETUP=true BUILD_SYSTEM=build/core \
      make --no-print-directory -C "$T" -f build/core/config.mk dumpvar-$1
}

# check to see if the supplied product is one we can build
function check_product()
{
    T=$(gettop)
    if [ ! "$T" ]; then
        echo "Couldn't locate the top of the tree.  Try setting TOP." >&2
        return
    fi
    CALLED_FROM_SETUP=true BUILD_SYSTEM=build/core \
        TARGET_PRODUCT=$1 \
        TARGET_BUILD_VARIANT= \
        TARGET_BUILD_TYPE= \
        TARGET_BUILD_APPS= \
        get_build_var TARGET_DEVICE > /dev/null
    # hide successful answers, but allow the errors to show
}

VARIANT_CHOICES=(user userdebug eng)

# check to see if the supplied variant is valid
function check_variant()
{
    for v in ${VARIANT_CHOICES[@]}
    do
        if [ "$v" = "$1" ]
        then
            return 0
        fi
    done
    return 1
}

function setpaths()
{
    T=$(gettop)
    if [ ! "$T" ]; then
        echo "Couldn't locate the top of the tree.  Try setting TOP."
        return
    fi

    ##################################################################
    #                                                                #
    #              Read me before you modify this code               #
    #                                                                #
    #   This function sets ANDROID_BUILD_PATHS to what it is adding  #
    #   to PATH, and the next time it is run, it removes that from   #
    #   PATH.  This is required so lunch can be run more than once   #
    #   and still have working paths.                                #
    #                                                                #
    ##################################################################

    # Note: on windows/cygwin, ANDROID_BUILD_PATHS will contain spaces
    # due to "C:\Program Files" being in the path.

    # out with the old
    if [ -n "$ANDROID_BUILD_PATHS" ] ; then
        export PATH=${PATH/$ANDROID_BUILD_PATHS/}
    fi
    if [ -n "$ANDROID_PRE_BUILD_PATHS" ] ; then
        export PATH=${PATH/$ANDROID_PRE_BUILD_PATHS/}
        # strip trailing ':', if any
        export PATH=${PATH/%:/}
    fi

    # and in with the new
    CODE_REVIEWS=
    prebuiltdir=$(getprebuilt)
    gccprebuiltdir=$(get_abs_build_var ANDROID_GCC_PREBUILTS)

    # The gcc toolchain does not exists for windows/cygwin. In this case, do not reference it.
    export ANDROID_EABI_TOOLCHAIN=
<<<<<<< HEAD
    toolchaindir=arm/arm-linux-androideabi-4.6/bin
    if [ -d "$gccprebuiltdir/$toolchaindir" ]; then
        export ANDROID_EABI_TOOLCHAIN=$gccprebuiltdir/$toolchaindir
=======
    case $(get_build_var TARGET_ARCH) in
        x86) toolchaindir=toolchain/i686-android-linux-4.4.3/bin
            ;;
        arm|*) toolchaindir=toolchain/arm-linux-androideabi-4.4.x/bin
            ;;
    esac
    if [ -d "$prebuiltdir/$toolchaindir" ]; then
        export ANDROID_EABI_TOOLCHAIN=$prebuiltdir/$toolchaindir
>>>>>>> 296e4828
    fi

    export ARM_EABI_TOOLCHAIN=
    toolchaindir=arm/arm-eabi-4.6/bin
    if [ -d "$gccprebuiltdir/$toolchaindir" ]; then
        export ARM_EABI_TOOLCHAIN=$gccprebuiltdir/$toolchaindir
    fi

    export ANDROID_TOOLCHAIN=$ANDROID_EABI_TOOLCHAIN
    export ANDROID_QTOOLS=$T/development/emulator/qtools
    export ANDROID_BUILD_PATHS=:$(get_build_var ANDROID_BUILD_PATHS):$ANDROID_QTOOLS:$ANDROID_TOOLCHAIN:$ARM_EABI_TOOLCHAIN$CODE_REVIEWS
    export PATH=$PATH$ANDROID_BUILD_PATHS

    unset ANDROID_JAVA_TOOLCHAIN
    unset ANDROID_PRE_BUILD_PATHS
    if [ -n "$JAVA_HOME" ]; then
        export ANDROID_JAVA_TOOLCHAIN=$JAVA_HOME/bin
        export ANDROID_PRE_BUILD_PATHS=$ANDROID_JAVA_TOOLCHAIN:
        export PATH=$ANDROID_PRE_BUILD_PATHS$PATH
    fi

    unset ANDROID_PRODUCT_OUT
    export ANDROID_PRODUCT_OUT=$(get_abs_build_var PRODUCT_OUT)
    export OUT=$ANDROID_PRODUCT_OUT

    unset ANDROID_HOST_OUT
    export ANDROID_HOST_OUT=$(get_abs_build_var HOST_OUT)

    # needed for processing samples collected by perf counters
    unset OPROFILE_EVENTS_DIR
    export OPROFILE_EVENTS_DIR=$T/external/oprofile/events

    # needed for building linux on MacOS
    # TODO: fix the path
    #export HOST_EXTRACFLAGS="-I "$T/system/kernel_headers/host_include
}

function printconfig()
{
    T=$(gettop)
    if [ ! "$T" ]; then
        echo "Couldn't locate the top of the tree.  Try setting TOP." >&2
        return
    fi
    get_build_var report_config
}

function set_stuff_for_environment()
{
    settitle
    set_java_home
    setpaths
    set_sequence_number

    export ANDROID_BUILD_TOP=$(gettop)
}

function set_sequence_number()
{
    export BUILD_ENV_SEQUENCE_NUMBER=10
}

function settitle()
{
    if [ "$STAY_OFF_MY_LAWN" = "" ]; then
        local product=$TARGET_PRODUCT
        local variant=$TARGET_BUILD_VARIANT
        local apps=$TARGET_BUILD_APPS
        if [ -z "$apps" ]; then
            export PROMPT_COMMAND="echo -ne \"\033]0;[${product}-${variant}] ${USER}@${HOSTNAME}: ${PWD}\007\""
        else
            export PROMPT_COMMAND="echo -ne \"\033]0;[$apps $variant] ${USER}@${HOSTNAME}: ${PWD}\007\""
        fi
    fi
}

function addcompletions()
{
    local T dir f

    # Keep us from trying to run in something that isn't bash.
    if [ -z "${BASH_VERSION}" ]; then
        return
    fi

    # Keep us from trying to run in bash that's too old.
    if [ ${BASH_VERSINFO[0]} -lt 3 ]; then
        return
    fi

    dir="sdk/bash_completion"
    if [ -d ${dir} ]; then
        for f in `/bin/ls ${dir}/[a-z]*.bash 2> /dev/null`; do
            echo "including $f"
            . $f
        done
    fi
}

function choosetype()
{
    echo "Build type choices are:"
    echo "     1. release"
    echo "     2. debug"
    echo

    local DEFAULT_NUM DEFAULT_VALUE
    DEFAULT_NUM=1
    DEFAULT_VALUE=release

    export TARGET_BUILD_TYPE=
    local ANSWER
    while [ -z $TARGET_BUILD_TYPE ]
    do
        echo -n "Which would you like? ["$DEFAULT_NUM"] "
        if [ -z "$1" ] ; then
            read ANSWER
        else
            echo $1
            ANSWER=$1
        fi
        case $ANSWER in
        "")
            export TARGET_BUILD_TYPE=$DEFAULT_VALUE
            ;;
        1)
            export TARGET_BUILD_TYPE=release
            ;;
        release)
            export TARGET_BUILD_TYPE=release
            ;;
        2)
            export TARGET_BUILD_TYPE=debug
            ;;
        debug)
            export TARGET_BUILD_TYPE=debug
            ;;
        *)
            echo
            echo "I didn't understand your response.  Please try again."
            echo
            ;;
        esac
        if [ -n "$1" ] ; then
            break
        fi
    done

    set_stuff_for_environment
}

#
# This function isn't really right:  It chooses a TARGET_PRODUCT
# based on the list of boards.  Usually, that gets you something
# that kinda works with a generic product, but really, you should
# pick a product by name.
#
function chooseproduct()
{
    if [ "x$TARGET_PRODUCT" != x ] ; then
        default_value=$TARGET_PRODUCT
    else
        default_value=full
    fi

    export TARGET_PRODUCT=
    local ANSWER
    while [ -z "$TARGET_PRODUCT" ]
    do
        echo -n "Which product would you like? [$default_value] "
        if [ -z "$1" ] ; then
            read ANSWER
        else
            echo $1
            ANSWER=$1
        fi

        if [ -z "$ANSWER" ] ; then
            export TARGET_PRODUCT=$default_value
        else
            if check_product $ANSWER
            then
                export TARGET_PRODUCT=$ANSWER
            else
                echo "** Not a valid product: $ANSWER"
            fi
        fi
        if [ -n "$1" ] ; then
            break
        fi
    done

    set_stuff_for_environment
}

function choosevariant()
{
    echo "Variant choices are:"
    local index=1
    local v
    for v in ${VARIANT_CHOICES[@]}
    do
        # The product name is the name of the directory containing
        # the makefile we found, above.
        echo "     $index. $v"
        index=$(($index+1))
    done

    local default_value=eng
    local ANSWER

    export TARGET_BUILD_VARIANT=
    while [ -z "$TARGET_BUILD_VARIANT" ]
    do
        echo -n "Which would you like? [$default_value] "
        if [ -z "$1" ] ; then
            read ANSWER
        else
            echo $1
            ANSWER=$1
        fi

        if [ -z "$ANSWER" ] ; then
            export TARGET_BUILD_VARIANT=$default_value
        elif (echo -n $ANSWER | grep -q -e "^[0-9][0-9]*$") ; then
            if [ "$ANSWER" -le "${#VARIANT_CHOICES[@]}" ] ; then
                export TARGET_BUILD_VARIANT=${VARIANT_CHOICES[$(($ANSWER-1))]}
            fi
        else
            if check_variant $ANSWER
            then
                export TARGET_BUILD_VARIANT=$ANSWER
            else
                echo "** Not a valid variant: $ANSWER"
            fi
        fi
        if [ -n "$1" ] ; then
            break
        fi
    done
}

function choosecombo()
{
    choosetype $1

    echo
    echo
    chooseproduct $2

    echo
    echo
    choosevariant $3

    echo
    set_stuff_for_environment
    printconfig
}

# Clear this variable.  It will be built up again when the vendorsetup.sh
# files are included at the end of this file.
unset LUNCH_MENU_CHOICES
function add_lunch_combo()
{
    local new_combo=$1
    local c
    for c in ${LUNCH_MENU_CHOICES[@]} ; do
        if [ "$new_combo" = "$c" ] ; then
            return
        fi
    done
    LUNCH_MENU_CHOICES=(${LUNCH_MENU_CHOICES[@]} $new_combo)
}

# add the default one here
add_lunch_combo full-eng
add_lunch_combo full_x86-eng
add_lunch_combo vbox_x86-eng

function print_lunch_menu()
{
    local uname=$(uname)
    echo
    echo "You're building on" $uname
    echo
    echo "Lunch menu... pick a combo:"

    local i=1
    local choice
    for choice in ${LUNCH_MENU_CHOICES[@]}
    do
        echo "     $i. $choice"
        i=$(($i+1))
    done

    echo
}

function lunch()
{
    local answer

    if [ "$1" ] ; then
        answer=$1
    else
        print_lunch_menu
        echo -n "Which would you like? [full-eng] "
        read answer
    fi

    local selection=

    if [ -z "$answer" ]
    then
        selection=full-eng
    elif (echo -n $answer | grep -q -e "^[0-9][0-9]*$")
    then
        if [ $answer -le ${#LUNCH_MENU_CHOICES[@]} ]
        then
            selection=${LUNCH_MENU_CHOICES[$(($answer-1))]}
        fi
    elif (echo -n $answer | grep -q -e "^[^\-][^\-]*-[^\-][^\-]*$")
    then
        selection=$answer
    fi

    if [ -z "$selection" ]
    then
        echo
        echo "Invalid lunch combo: $answer"
        return 1
    fi

    export TARGET_BUILD_APPS=

    local product=$(echo -n $selection | sed -e "s/-.*$//")
    check_product $product
    if [ $? -ne 0 ]
    then
        echo
        echo "** Don't have a product spec for: '$product'"
        echo "** Do you have the right repo manifest?"
        product=
    fi

    local variant=$(echo -n $selection | sed -e "s/^[^\-]*-//")
    check_variant $variant
    if [ $? -ne 0 ]
    then
        echo
        echo "** Invalid variant: '$variant'"
        echo "** Must be one of ${VARIANT_CHOICES[@]}"
        variant=
    fi

    if [ -z "$product" -o -z "$variant" ]
    then
        echo
        return 1
    fi

    export TARGET_PRODUCT=$product
    export TARGET_BUILD_VARIANT=$variant
    export TARGET_BUILD_TYPE=release

    echo

    set_stuff_for_environment
    printconfig
}

# Tab completion for lunch.
function _lunch()
{
    local cur prev opts
    COMPREPLY=()
    cur="${COMP_WORDS[COMP_CWORD]}"
    prev="${COMP_WORDS[COMP_CWORD-1]}"

    COMPREPLY=( $(compgen -W "${LUNCH_MENU_CHOICES[*]}" -- ${cur}) )
    return 0
}
complete -F _lunch lunch

# Configures the build to build unbundled apps.
# Run tapas with one ore more app names (from LOCAL_PACKAGE_NAME)
function tapas()
{
    local variant=$(echo -n $(echo $* | xargs -n 1 echo | \grep -E '^(user|userdebug|eng)$'))
    local apps=$(echo -n $(echo $* | xargs -n 1 echo | \grep -E -v '^(user|userdebug|eng)$'))

    if [ $(echo $variant | wc -w) -gt 1 ]; then
        echo "tapas: Error: Multiple build variants supplied: $variant"
        return
    fi
    if [ -z "$variant" ]; then
        variant=eng
    fi
    if [ -z "$apps" ]; then
        apps=all
    fi

    export TARGET_PRODUCT=full
    export TARGET_BUILD_VARIANT=$variant
    export TARGET_BUILD_TYPE=release
    export TARGET_BUILD_APPS=$apps

    set_stuff_for_environment
    printconfig
}

function gettop
{
    local TOPFILE=build/core/envsetup.mk
    if [ -n "$TOP" -a -f "$TOP/$TOPFILE" ] ; then
        echo $TOP
    else
        if [ -f $TOPFILE ] ; then
            # The following circumlocution (repeated below as well) ensures
            # that we record the true directory name and not one that is
            # faked up with symlink names.
            PWD= /bin/pwd
        else
            # We redirect cd to /dev/null in case it's aliased to
            # a command that prints something as a side-effect
            # (like pushd)
            local HERE=$PWD
            T=
            while [ \( ! \( -f $TOPFILE \) \) -a \( $PWD != "/" \) ]; do
                cd .. > /dev/null
                T=`PWD= /bin/pwd`
            done
            cd $HERE > /dev/null
            if [ -f "$T/$TOPFILE" ]; then
                echo $T
            fi
        fi
    fi
}

function m()
{
    T=$(gettop)
    if [ "$T" ]; then
        make -C $T $@
    else
        echo "Couldn't locate the top of the tree.  Try setting TOP."
    fi
}

function findmakefile()
{
    TOPFILE=build/core/envsetup.mk
    # We redirect cd to /dev/null in case it's aliased to
    # a command that prints something as a side-effect
    # (like pushd)
    local HERE=$PWD
    T=
    while [ \( ! \( -f $TOPFILE \) \) -a \( $PWD != "/" \) ]; do
        T=$PWD
        if [ -f "$T/Android.mk" ]; then
            echo $T/Android.mk
            cd $HERE > /dev/null
            return
        fi
        cd .. > /dev/null
    done
    cd $HERE > /dev/null
}

function mm()
{
    # If we're sitting in the root of the build tree, just do a
    # normal make.
    if [ -f build/core/envsetup.mk -a -f Makefile ]; then
        make $@
    else
        # Find the closest Android.mk file.
        T=$(gettop)
        local M=$(findmakefile)
        # Remove the path to top as the makefilepath needs to be relative
        local M=`echo $M|sed 's:'$T'/::'`
        if [ ! "$T" ]; then
            echo "Couldn't locate the top of the tree.  Try setting TOP."
        elif [ ! "$M" ]; then
            echo "Couldn't locate a makefile from the current directory."
        else
            ONE_SHOT_MAKEFILE=$M make -C $T all_modules $@
        fi
    fi
}

function mmm()
{
    T=$(gettop)
    if [ "$T" ]; then
        local MAKEFILE=
        local MODULES=
        local ARGS=
        local DIR TO_CHOP
        local DASH_ARGS=$(echo "$@" | awk -v RS=" " -v ORS=" " '/^-.*$/')
        local DIRS=$(echo "$@" | awk -v RS=" " -v ORS=" " '/^[^-].*$/')
        for DIR in $DIRS ; do
            MODULES=`echo $DIR | sed -n -e 's/.*:\(.*$\)/\1/p' | sed 's/,/ /'`
            if [ "$MODULES" = "" ]; then
                MODULES=all_modules
            fi
            DIR=`echo $DIR | sed -e 's/:.*//' -e 's:/$::'`
            if [ -f $DIR/Android.mk ]; then
                TO_CHOP=`(cd -P -- $T && pwd -P) | wc -c | tr -d ' '`
                TO_CHOP=`expr $TO_CHOP + 1`
                START=`PWD= /bin/pwd`
                MFILE=`echo $START | cut -c${TO_CHOP}-`
                if [ "$MFILE" = "" ] ; then
                    MFILE=$DIR/Android.mk
                else
                    MFILE=$MFILE/$DIR/Android.mk
                fi
                MAKEFILE="$MAKEFILE $MFILE"
            else
                if [ "$DIR" = snod ]; then
                    ARGS="$ARGS snod"
                elif [ "$DIR" = showcommands ]; then
                    ARGS="$ARGS showcommands"
                elif [ "$DIR" = dist ]; then
                    ARGS="$ARGS dist"
                elif [ "$DIR" = incrementaljavac ]; then
                    ARGS="$ARGS incrementaljavac"
                else
                    echo "No Android.mk in $DIR."
                    return 1
                fi
            fi
        done
        ONE_SHOT_MAKEFILE="$MAKEFILE" make -C $T $DASH_ARGS $MODULES $ARGS
    else
        echo "Couldn't locate the top of the tree.  Try setting TOP."
    fi
}

function croot()
{
    T=$(gettop)
    if [ "$T" ]; then
        cd $(gettop)
    else
        echo "Couldn't locate the top of the tree.  Try setting TOP."
    fi
}

function cproj()
{
    TOPFILE=build/core/envsetup.mk
    # We redirect cd to /dev/null in case it's aliased to
    # a command that prints something as a side-effect
    # (like pushd)
    local HERE=$PWD
    T=
    while [ \( ! \( -f $TOPFILE \) \) -a \( $PWD != "/" \) ]; do
        T=$PWD
        if [ -f "$T/Android.mk" ]; then
            cd $T
            return
        fi
        cd .. > /dev/null
    done
    cd $HERE > /dev/null
    echo "can't find Android.mk"
}

function pid()
{
   local EXE="$1"
   if [ "$EXE" ] ; then
       local PID=`adb shell ps | fgrep $1 | sed -e 's/[^ ]* *\([0-9]*\).*/\1/'`
       echo "$PID"
   else
       echo "usage: pid name"
   fi
}

# systemstack - dump the current stack trace of all threads in the system process
# to the usual ANR traces file
function systemstack()
{
    adb shell echo '""' '>>' /data/anr/traces.txt && adb shell chmod 776 /data/anr/traces.txt && adb shell kill -3 $(pid system_server)
}

function gdbclient()
{
   local OUT_ROOT=$(get_abs_build_var PRODUCT_OUT)
   local OUT_SYMBOLS=$(get_abs_build_var TARGET_OUT_UNSTRIPPED)
   local OUT_SO_SYMBOLS=$(get_abs_build_var TARGET_OUT_SHARED_LIBRARIES_UNSTRIPPED)
   local OUT_EXE_SYMBOLS=$(get_abs_build_var TARGET_OUT_EXECUTABLES_UNSTRIPPED)
   local PREBUILTS=$(get_abs_build_var ANDROID_PREBUILTS)
   local ARCH=$(get_build_var TARGET_ARCH)
   local GDB
   case "$ARCH" in
       x86) GDB=i686-android-linux-gdb;;
       arm) GDB=arm-linux-androideabi-gdb;;
       *) echo "Unknown arch $ARCH"; return 1;;
   esac

   if [ "$OUT_ROOT" -a "$PREBUILTS" ]; then
       local EXE="$1"
       if [ "$EXE" ] ; then
           EXE=$1
       else
           EXE="app_process"
       fi

       local PORT="$2"
       if [ "$PORT" ] ; then
           PORT=$2
       else
           PORT=":5039"
       fi

       local PID
       local PROG="$3"
       if [ "$PROG" ] ; then
           if [[ "$PROG" =~ ^[0-9]+$ ]] ; then
               PID="$3"
           else
               PID=`pid $3`
           fi
           adb forward "tcp$PORT" "tcp$PORT"
           adb shell gdbserver $PORT --attach $PID &
           sleep 2
       else
               echo ""
               echo "If you haven't done so already, do this first on the device:"
               echo "    gdbserver $PORT /system/bin/$EXE"
                   echo " or"
               echo "    gdbserver $PORT --attach $PID"
               echo ""
       fi

       echo >|"$OUT_ROOT/gdbclient.cmds" "set solib-absolute-prefix $OUT_SYMBOLS"
       echo >>"$OUT_ROOT/gdbclient.cmds" "set solib-search-path $OUT_SO_SYMBOLS:$OUT_SO_SYMBOLS/hw:$OUT_SO_SYMBOLS/ssl/engines"
       echo >>"$OUT_ROOT/gdbclient.cmds" "target remote $PORT"
       echo >>"$OUT_ROOT/gdbclient.cmds" ""

<<<<<<< HEAD
       $GDB -x "$OUT_ROOT/gdbclient.cmds" "$OUT_EXE_SYMBOLS/$EXE"
=======
       $ANDROID_EABI_TOOLCHAIN/*-gdb -x "$OUT_ROOT/gdbclient.cmds" "$OUT_EXE_SYMBOLS/$EXE"
>>>>>>> 296e4828
  else
       echo "Unable to determine build system output dir."
   fi

}

case `uname -s` in
    Darwin)
        function sgrep()
        {
            find -E . -name .repo -prune -o -name .git -prune -o  -type f -iregex '.*\.(c|h|cpp|S|java|xml|sh|mk)' -print0 | xargs -0 grep --color -n "$@"
        }

        ;;
    *)
        function sgrep()
        {
            find . -name .repo -prune -o -name .git -prune -o  -type f -iregex '.*\.\(c\|h\|cpp\|S\|java\|xml\|sh\|mk\)' -print0 | xargs -0 grep --color -n "$@"
        }
        ;;
esac

function jgrep()
{
    find . -name .repo -prune -o -name .git -prune -o  -type f -name "*\.java" -print0 | xargs -0 grep --color -n "$@"
}

function cgrep()
{
    find . -name .repo -prune -o -name .git -prune -o -type f \( -name '*.c' -o -name '*.cc' -o -name '*.cpp' -o -name '*.h' \) -print0 | xargs -0 grep --color -n "$@"
}

function resgrep()
{
    for dir in `find . -name .repo -prune -o -name .git -prune -o -name res -type d`; do find $dir -type f -name '*\.xml' -print0 | xargs -0 grep --color -n "$@"; done;
}

case `uname -s` in
    Darwin)
        function mgrep()
        {
            find -E . -name .repo -prune -o -name .git -prune -o  -type f -iregex '.*/(Makefile|Makefile\..*|.*\.make|.*\.mak|.*\.mk)' -print0 | xargs -0 grep --color -n "$@"
        }

        function treegrep()
        {
            find -E . -name .repo -prune -o -name .git -prune -o -type f -iregex '.*\.(c|h|cpp|S|java|xml)' -print0 | xargs -0 grep --color -n -i "$@"
        }

        ;;
    *)
        function mgrep()
        {
            find . -name .repo -prune -o -name .git -prune -o -regextype posix-egrep -iregex '(.*\/Makefile|.*\/Makefile\..*|.*\.make|.*\.mak|.*\.mk)' -type f -print0 | xargs -0 grep --color -n "$@"
        }

        function treegrep()
        {
            find . -name .repo -prune -o -name .git -prune -o -regextype posix-egrep -iregex '.*\.(c|h|cpp|S|java|xml)' -type f -print0 | xargs -0 grep --color -n -i "$@"
        }

        ;;
esac

function getprebuilt
{
    get_abs_build_var ANDROID_PREBUILTS
}

function tracedmdump()
{
    T=$(gettop)
    if [ ! "$T" ]; then
        echo "Couldn't locate the top of the tree.  Try setting TOP."
        return
    fi
    local prebuiltdir=$(getprebuilt)
    local KERNEL=$T/prebuilt/android-arm/kernel/vmlinux-qemu

    local TRACE=$1
    if [ ! "$TRACE" ] ; then
        echo "usage:  tracedmdump  tracename"
        return
    fi

    if [ ! -r "$KERNEL" ] ; then
        echo "Error: cannot find kernel: '$KERNEL'"
        return
    fi

    local BASETRACE=$(basename $TRACE)
    if [ "$BASETRACE" = "$TRACE" ] ; then
        TRACE=$ANDROID_PRODUCT_OUT/traces/$TRACE
    fi

    echo "post-processing traces..."
    rm -f $TRACE/qtrace.dexlist
    post_trace $TRACE
    if [ $? -ne 0 ]; then
        echo "***"
        echo "*** Error: malformed trace.  Did you remember to exit the emulator?"
        echo "***"
        return
    fi
    echo "generating dexlist output..."
    /bin/ls $ANDROID_PRODUCT_OUT/system/framework/*.jar $ANDROID_PRODUCT_OUT/system/app/*.apk $ANDROID_PRODUCT_OUT/data/app/*.apk 2>/dev/null | xargs dexlist > $TRACE/qtrace.dexlist
    echo "generating dmtrace data..."
    q2dm -r $ANDROID_PRODUCT_OUT/symbols $TRACE $KERNEL $TRACE/dmtrace || return
    echo "generating html file..."
    dmtracedump -h $TRACE/dmtrace >| $TRACE/dmtrace.html || return
    echo "done, see $TRACE/dmtrace.html for details"
    echo "or run:"
    echo "    traceview $TRACE/dmtrace"
}

# communicate with a running device or emulator, set up necessary state,
# and run the hat command.
function runhat()
{
    # process standard adb options
    local adbTarget=""
    if [ "$1" = "-d" -o "$1" = "-e" ]; then
        adbTarget=$1
        shift 1
    elif [ "$1" = "-s" ]; then
        adbTarget="$1 $2"
        shift 2
    fi
    local adbOptions=${adbTarget}
    echo adbOptions = ${adbOptions}

    # runhat options
    local targetPid=$1

    if [ "$targetPid" = "" ]; then
        echo "Usage: runhat [ -d | -e | -s serial ] target-pid"
        return
    fi

    # confirm hat is available
    if [ -z $(which hat) ]; then
        echo "hat is not available in this configuration."
        return
    fi

    # issue "am" command to cause the hprof dump
    local devFile=/sdcard/hprof-$targetPid
    echo "Poking $targetPid and waiting for data..."
    adb ${adbOptions} shell am dumpheap $targetPid $devFile
    echo "Press enter when logcat shows \"hprof: heap dump completed\""
    echo -n "> "
    read

    local localFile=/tmp/$$-hprof

    echo "Retrieving file $devFile..."
    adb ${adbOptions} pull $devFile $localFile

    adb ${adbOptions} shell rm $devFile

    echo "Running hat on $localFile"
    echo "View the output by pointing your browser at http://localhost:7000/"
    echo ""
    hat -JXmx512m $localFile
}

function getbugreports()
{
    local reports=(`adb shell ls /sdcard/bugreports | tr -d '\r'`)

    if [ ! "$reports" ]; then
        echo "Could not locate any bugreports."
        return
    fi

    local report
    for report in ${reports[@]}
    do
        echo "/sdcard/bugreports/${report}"
        adb pull /sdcard/bugreports/${report} ${report}
        gunzip ${report}
    done
}

function startviewserver()
{
    local port=4939
    if [ $# -gt 0 ]; then
            port=$1
    fi
    adb shell service call window 1 i32 $port
}

function stopviewserver()
{
    adb shell service call window 2
}

function isviewserverstarted()
{
    adb shell service call window 3
}

function key_home()
{
    adb shell input keyevent 3
}

function key_back()
{
    adb shell input keyevent 4
}

function key_menu()
{
    adb shell input keyevent 82
}

function smoketest()
{
    if [ ! "$ANDROID_PRODUCT_OUT" ]; then
        echo "Couldn't locate output files.  Try running 'lunch' first." >&2
        return
    fi
    T=$(gettop)
    if [ ! "$T" ]; then
        echo "Couldn't locate the top of the tree.  Try setting TOP." >&2
        return
    fi

    (cd "$T" && mmm tests/SmokeTest) &&
      adb uninstall com.android.smoketest > /dev/null &&
      adb uninstall com.android.smoketest.tests > /dev/null &&
      adb install $ANDROID_PRODUCT_OUT/data/app/SmokeTestApp.apk &&
      adb install $ANDROID_PRODUCT_OUT/data/app/SmokeTest.apk &&
      adb shell am instrument -w com.android.smoketest.tests/android.test.InstrumentationTestRunner
}

# simple shortcut to the runtest command
function runtest()
{
    T=$(gettop)
    if [ ! "$T" ]; then
        echo "Couldn't locate the top of the tree.  Try setting TOP." >&2
        return
    fi
    ("$T"/development/testrunner/runtest.py $@)
}

function godir () {
    if [[ -z "$1" ]]; then
        echo "Usage: godir <regex>"
        return
    fi
    T=$(gettop)
    if [[ ! -f $T/filelist ]]; then
        echo -n "Creating index..."
        (cd $T; find . -wholename ./out -prune -o -wholename ./.repo -prune -o -type f > filelist)
        echo " Done"
        echo ""
    fi
    local lines
    lines=($(\grep "$1" $T/filelist | sed -e 's/\/[^/]*$//' | sort | uniq))
    if [[ ${#lines[@]} = 0 ]]; then
        echo "Not found"
        return
    fi
    local pathname
    local choice
    if [[ ${#lines[@]} > 1 ]]; then
        while [[ -z "$pathname" ]]; do
            local index=1
            local line
            for line in ${lines[@]}; do
                printf "%6s %s\n" "[$index]" $line
                index=$(($index + 1))
            done
            echo
            echo -n "Select one: "
            unset choice
            read choice
            if [[ $choice -gt ${#lines[@]} || $choice -lt 1 ]]; then
                echo "Invalid choice"
                continue
            fi
            pathname=${lines[$(($choice-1))]}
        done
    else
        pathname=${lines[0]}
    fi
    cd $T/$pathname
}

# Force JAVA_HOME to point to java 1.6 if it isn't already set
function set_java_home() {
    if [ ! "$JAVA_HOME" ]; then
        case `uname -s` in
            Darwin)
                export JAVA_HOME=/System/Library/Frameworks/JavaVM.framework/Versions/1.6/Home
                ;;
            *)
                export JAVA_HOME=/usr/lib/jvm/java-6-sun
                ;;
        esac
    fi
}

if [ "x$SHELL" != "x/bin/bash" ]; then
    case `ps -o command -p $$` in
        *bash*)
            ;;
        *)
            echo "WARNING: Only bash is supported, use of other shell would lead to erroneous results"
            ;;
    esac
fi

# Execute the contents of any vendorsetup.sh files we can find.
for f in `/bin/ls vendor/*/vendorsetup.sh vendor/*/*/vendorsetup.sh device/*/*/vendorsetup.sh 2> /dev/null`
do
    echo "including $f"
    . $f
done
unset f

addcompletions<|MERGE_RESOLUTION|>--- conflicted
+++ resolved
@@ -116,26 +116,19 @@
 
     # The gcc toolchain does not exists for windows/cygwin. In this case, do not reference it.
     export ANDROID_EABI_TOOLCHAIN=
-<<<<<<< HEAD
-    toolchaindir=arm/arm-linux-androideabi-4.6/bin
+    local ARCH=$(get_build_var TARGET_ARCH)
+    case $ARCH in
+        x86) toolchaindir=x86/i686-android-linux-4.4.3/bin
+            ;;
+        arm) toolchaindir=arm/arm-linux-androideabi-4.6/bin
+            ;;
+        *)
+            echo "Can't find toolchain for unknown architecture: $ARCH"
+            toolchaindir=xxxxxxxxx
+            ;;
+    esac
     if [ -d "$gccprebuiltdir/$toolchaindir" ]; then
         export ANDROID_EABI_TOOLCHAIN=$gccprebuiltdir/$toolchaindir
-=======
-    case $(get_build_var TARGET_ARCH) in
-        x86) toolchaindir=toolchain/i686-android-linux-4.4.3/bin
-            ;;
-        arm|*) toolchaindir=toolchain/arm-linux-androideabi-4.4.x/bin
-            ;;
-    esac
-    if [ -d "$prebuiltdir/$toolchaindir" ]; then
-        export ANDROID_EABI_TOOLCHAIN=$prebuiltdir/$toolchaindir
->>>>>>> 296e4828
-    fi
-
-    export ARM_EABI_TOOLCHAIN=
-    toolchaindir=arm/arm-eabi-4.6/bin
-    if [ -d "$gccprebuiltdir/$toolchaindir" ]; then
-        export ARM_EABI_TOOLCHAIN=$gccprebuiltdir/$toolchaindir
     fi
 
     export ANDROID_TOOLCHAIN=$ANDROID_EABI_TOOLCHAIN
@@ -773,11 +766,7 @@
        echo >>"$OUT_ROOT/gdbclient.cmds" "target remote $PORT"
        echo >>"$OUT_ROOT/gdbclient.cmds" ""
 
-<<<<<<< HEAD
-       $GDB -x "$OUT_ROOT/gdbclient.cmds" "$OUT_EXE_SYMBOLS/$EXE"
-=======
-       $ANDROID_EABI_TOOLCHAIN/*-gdb -x "$OUT_ROOT/gdbclient.cmds" "$OUT_EXE_SYMBOLS/$EXE"
->>>>>>> 296e4828
+       $ANDROID_TOOLCHAIN/$GDB -x "$OUT_ROOT/gdbclient.cmds" "$OUT_EXE_SYMBOLS/$EXE"
   else
        echo "Unable to determine build system output dir."
    fi
