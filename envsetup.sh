--- conflicted
+++ resolved
@@ -639,18 +639,10 @@
             echo "No device is online. Waiting for one..."
             adb wait-for-device
         fi
-<<<<<<< HEAD
-        echo "Pushing update-cm-$MODVERSION-signed.zip to device"
-        if adb push $ZIPFILE /mnt/sdcard/ ; then
-            cat << EOF > /tmp/command
---update_package="SDCARD:/update-cm-$MODVERSION-signed.zip"
-=======
         echo "Pushing $ZIPFILE to device"
         if adb push $ZIPPATH /mnt/sdcard/ ; then
-            cat << EOF > /tmp/extendedcommand
-ui_print("Nom nom nom nom...");
-install_zip("/sdcard/$ZIPFILE");
->>>>>>> b87fe0ee
+            cat << EOF > /tmp/command
+--update_package=SDCARD:/$ZIPFILE
 EOF
             if adb push /tmp/command /cache/recovery/ ; then
                 echo "Rebooting into recovery for installation"
