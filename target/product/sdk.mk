#
# Copyright (C) 2007 The Android Open Source Project
#
# Licensed under the Apache License, Version 2.0 (the "License");
# you may not use this file except in compliance with the License.
# You may obtain a copy of the License at
#
#      http://www.apache.org/licenses/LICENSE-2.0
#
# Unless required by applicable law or agreed to in writing, software
# distributed under the License is distributed on an "AS IS" BASIS,
# WITHOUT WARRANTIES OR CONDITIONS OF ANY KIND, either express or implied.
# See the License for the specific language governing permissions and
# limitations under the License.
#

PRODUCT_POLICY := android.policy_phone
PRODUCT_PROPERTY_OVERRIDES :=

PRODUCT_PACKAGES := \
	Calculator \
	DeskClock \
	Email \
	Exchange \
	Gallery \
	Music \
	Mms \
	OpenWnn \
	libWnnEngDic \
	libWnnJpnDic \
	libwnndict \
	Phone \
	PinyinIME \
	Protips \
	SoftKeyboard \
	SystemUI \
	Launcher2 \
	Development \
	DrmProvider \
	Fallback \
	Settings \
	SdkSetup \
	CustomLocale \
	sqlite3 \
	LatinIME \
	CertInstaller \
	LiveWallpapersPicker \
	ApiDemos \
	GestureBuilder \
	CubeLiveWallpapers \
	QuickSearchBox \
	WidgetPreview \
	monkeyrunner \
	guavalib \
	jsr305lib \
	jython \
	jsilver \
	librs_jni \
	ConnectivityTest \
	GpsLocationTest \
	CalendarProvider \
	Calendar \
	SmokeTest \
	SmokeTestApp


<<<<<<< HEAD

# Host tools that are parts of the SDK.
# See development/build/sdk.atree
PRODUCT_PACKAGES += \
	adb \
	dmtracedump \
	etc1tool \
	hprof-conv \
	mksdcard \
	emulator \
	bios.bin \
	vgabios-cirrus.bin \
	ddms \
	hierarchyviewer \
	draw9patch \
	traceview \
	android \
	dexdump \
	lint \
	monkeyrunner

# Native host Java libraries that are parts of the SDK.
# See development/build/sdk.atree
PRODUCT_PACKAGES += \
	androidprefs \
	annotations \
	sdkstats \
	archquery \
	ddms \
	ddmlib \
	ddmuilib \
	draw9patch \
	hierarchyviewer \
	traceview \
	anttasks \
	ide_common \
	sdklib \
	sdkuilib \
	sdkmanager \
	swtmenubar \
	rule_api \
	assetstudio \
	swing-worker-1.1 \
	groovy-all-1.7.0 \
	commons-compress-1.0 \
	emmalib \
	jcommon-1.0.12 \
	jfreechart-1.0.9 \
	jfreechart-1.0.9-swt \
	org.eclipse.core.commands_3.4.0.I20080509-2000 \
	org.eclipse.equinox.common_3.4.0.v20080421-2006 \
	org.eclipse.jface_3.4.2.M20090107-0800 \
	osgi \
	layoutlib \
	lint \
	monkeyrunner \
	guavalib \
	jsr305lib \
	jython \
	ddmlib-tests \
	ninepatch-tests \
	common-tests \
	sdklib-tests \
	sdkuilib-tests \
	layoutlib-tests
=======
# Define the host tools and libs that are parts of the SDK.
include sdk/build/product_sdk.mk
include development/build/product_sdk.mk
>>>>>>> 4a6e8b95

# audio libraries.
PRODUCT_PACKAGES += \
	audio.primary.goldfish \
	audio_policy.default \
	local_time.default

PRODUCT_PACKAGE_OVERLAYS := development/sdk_overlay

PRODUCT_COPY_FILES := \
	development/data/etc/apns-conf.xml:system/etc/apns-conf.xml \
	system/core/rootdir/etc/vold.fstab:system/etc/vold.fstab \
	frameworks/base/data/sounds/effects/camera_click.ogg:system/media/audio/ui/camera_click.ogg \
	frameworks/base/data/sounds/effects/VideoRecord.ogg:system/media/audio/ui/VideoRecord.ogg \
	frameworks/native/data/etc/handheld_core_hardware.xml:system/etc/permissions/handheld_core_hardware.xml \
	development/tools/emulator/system/camera/media_profiles.xml:system/etc/media_profiles.xml \
	development/tools/emulator/system/camera/media_codecs.xml:system/etc/media_codecs.xml \
	frameworks/native/data/etc/android.hardware.touchscreen.multitouch.jazzhand.xml:system/etc/permissions/android.hardware.touchscreen.multitouch.jazzhand.xml \
	frameworks/native/data/etc/android.hardware.camera.autofocus.xml:system/etc/permissions/android.hardware.camera.autofocus.xml \
	hardware/libhardware_legacy/audio/audio_policy.conf:system/etc/audio_policy.conf

$(call inherit-product-if-exists, frameworks/base/data/fonts/fonts.mk)
$(call inherit-product-if-exists, frameworks/base/data/keyboards/keyboards.mk)
$(call inherit-product, $(SRC_TARGET_DIR)/product/core.mk)

# Overrides
PRODUCT_BRAND := generic
PRODUCT_NAME := sdk
PRODUCT_DEVICE := generic

# locale + densities. en_US is both first and in alphabetical order to
# ensure this is the default locale.
PRODUCT_LOCALES = \
	en_US \
	ldpi \
	hdpi \
	mdpi \
	xhdpi \
	ar_EG \
	ar_IL \
	bg_BG \
	ca_ES \
	cs_CZ \
	da_DK \
	de_AT \
	de_CH \
	de_DE \
	de_LI \
	el_GR \
	en_AU \
	en_CA \
	en_GB \
	en_IE \
	en_IN \
	en_NZ \
	en_SG \
	en_US \
	en_ZA \
	es_ES \
	es_US \
	fi_FI \
	fr_BE \
	fr_CA \
	fr_CH \
	fr_FR \
	he_IL \
	hi_IN \
	hr_HR \
	hu_HU \
	id_ID \
	it_CH \
	it_IT \
	ja_JP \
	ko_KR \
	lt_LT \
	lv_LV \
	nb_NO \
	nl_BE \
	nl_NL \
	pl_PL \
	pt_BR \
	pt_PT \
	ro_RO \
	ru_RU \
	sk_SK \
	sl_SI \
	sr_RS \
	sv_SE \
	th_TH \
	tl_PH \
	tr_TR \
	uk_UA \
	vi_VN \
	zh_CN \
	zh_TW

# include available languages for TTS in the system image
-include external/svox/pico/lang/PicoLangDeDeInSystem.mk
-include external/svox/pico/lang/PicoLangEnGBInSystem.mk
-include external/svox/pico/lang/PicoLangEnUsInSystem.mk
-include external/svox/pico/lang/PicoLangEsEsInSystem.mk
-include external/svox/pico/lang/PicoLangFrFrInSystem.mk
-include external/svox/pico/lang/PicoLangItItInSystem.mk<|MERGE_RESOLUTION|>--- conflicted
+++ resolved
@@ -64,77 +64,9 @@
 	SmokeTestApp
 
 
-<<<<<<< HEAD
-
-# Host tools that are parts of the SDK.
-# See development/build/sdk.atree
-PRODUCT_PACKAGES += \
-	adb \
-	dmtracedump \
-	etc1tool \
-	hprof-conv \
-	mksdcard \
-	emulator \
-	bios.bin \
-	vgabios-cirrus.bin \
-	ddms \
-	hierarchyviewer \
-	draw9patch \
-	traceview \
-	android \
-	dexdump \
-	lint \
-	monkeyrunner
-
-# Native host Java libraries that are parts of the SDK.
-# See development/build/sdk.atree
-PRODUCT_PACKAGES += \
-	androidprefs \
-	annotations \
-	sdkstats \
-	archquery \
-	ddms \
-	ddmlib \
-	ddmuilib \
-	draw9patch \
-	hierarchyviewer \
-	traceview \
-	anttasks \
-	ide_common \
-	sdklib \
-	sdkuilib \
-	sdkmanager \
-	swtmenubar \
-	rule_api \
-	assetstudio \
-	swing-worker-1.1 \
-	groovy-all-1.7.0 \
-	commons-compress-1.0 \
-	emmalib \
-	jcommon-1.0.12 \
-	jfreechart-1.0.9 \
-	jfreechart-1.0.9-swt \
-	org.eclipse.core.commands_3.4.0.I20080509-2000 \
-	org.eclipse.equinox.common_3.4.0.v20080421-2006 \
-	org.eclipse.jface_3.4.2.M20090107-0800 \
-	osgi \
-	layoutlib \
-	lint \
-	monkeyrunner \
-	guavalib \
-	jsr305lib \
-	jython \
-	ddmlib-tests \
-	ninepatch-tests \
-	common-tests \
-	sdklib-tests \
-	sdkuilib-tests \
-	layoutlib-tests
-=======
 # Define the host tools and libs that are parts of the SDK.
 include sdk/build/product_sdk.mk
 include development/build/product_sdk.mk
->>>>>>> 4a6e8b95
 
 # audio libraries.
 PRODUCT_PACKAGES += \
