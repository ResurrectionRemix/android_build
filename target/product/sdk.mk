--- conflicted
+++ resolved
@@ -61,13 +61,8 @@
 	Calendar \
 	SmokeTest \
 	SmokeTestApp \
-<<<<<<< HEAD
-	rild
-=======
 	rild \
-	LegacyCamera \
 	Dialer
->>>>>>> 92d48362
 
 # Define the host tools and libs that are parts of the SDK.
 -include sdk/build/product_sdk.mk
