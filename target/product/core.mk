#
# Copyright (C) 2007 The Android Open Source Project
#
# Licensed under the Apache License, Version 2.0 (the "License");
# you may not use this file except in compliance with the License.
# You may obtain a copy of the License at
#
#      http://www.apache.org/licenses/LICENSE-2.0
#
# Unless required by applicable law or agreed to in writing, software
# distributed under the License is distributed on an "AS IS" BASIS,
# WITHOUT WARRANTIES OR CONDITIONS OF ANY KIND, either express or implied.
# See the License for the specific language governing permissions and
# limitations under the License.
#

# Base configuration for communication-oriented android devices
# (phones, tablets, etc.).  If you want a change to apply to ALL
# devices (including non-phones and non-tablets), modify
# core_minimal.mk instead.

PRODUCT_PACKAGES += \
    BasicDreams \
    Browser \
    Contacts \
    ContactsProvider \
    DefaultContainerService \
    Home \
    KeyChain \
    PicoTts \
    SharedStorageBackup \
    TelephonyProvider \
    UserDictionaryProvider \
    VpnDialogs \
    abcc \
    atrace \
    libandroidfw \
    libaudiopreprocessing \
    libaudioutils \
    libbcc \
    libfilterpack_imageproc \
    libgabi++ \
<<<<<<< HEAD
    libanalogradiobroadcasting \
    libicui18n \
    libicuuc \
    libjavacore \
=======
>>>>>>> d90fa5dd
    libkeystore \
    libmdnssd \
    libnfc_ndef \
    libportable \
    libpowermanager \
    libspeexresampler \
    libstagefright_chromium_http \
    libstagefright_soft_aacdec \
    libstagefright_soft_aacenc \
    libstagefright_soft_amrdec \
    libstagefright_soft_amrnbenc \
    libstagefright_soft_amrwbenc \
    libstagefright_soft_flacenc \
    libstagefright_soft_g711dec \
    libstagefright_soft_gsmdec \
    libstagefright_soft_h264dec \
    libstagefright_soft_h264enc \
    libstagefright_soft_mp3dec \
    libstagefright_soft_mpeg4dec \
    libstagefright_soft_mpeg4enc \
    libstagefright_soft_rawdec \
    libstagefright_soft_vorbisdec \
    libstagefright_soft_vpxdec \
    libstagefright_soft_vpxenc \
    libvariablespeed \
    libwebrtc_audio_preprocessing \
    mdnsd \
    mms-common \
    requestsync \
    telephony-common \
    voip-common

# host-only dependencies
ifeq ($(WITH_HOST_DALVIK),true)
    PRODUCT_PACKAGES += \
        apache-xml-hostdex \
        bouncycastle-hostdex \
        core-hostdex \
        libcrypto \
        libexpat \
        libicui18n \
        libicuuc \
        libjavacore \
        libssl \
        libz-host \
<<<<<<< HEAD
        dalvik \
        zoneinfo-host.dat \
        zoneinfo-host.idx \
        zoneinfo-host.version
endif

ifeq ($(HAVE_SELINUX),true)
    PRODUCT_PACKAGES += \
        auditd \
        sepolicy \
        file_contexts \
        seapp_contexts \
        property_contexts \
        mac_permissions.xml
=======
        dalvik
>>>>>>> d90fa5dd
endif

$(call inherit-product, $(SRC_TARGET_DIR)/product/core_minimal.mk)<|MERGE_RESOLUTION|>--- conflicted
+++ resolved
@@ -40,13 +40,6 @@
     libbcc \
     libfilterpack_imageproc \
     libgabi++ \
-<<<<<<< HEAD
-    libanalogradiobroadcasting \
-    libicui18n \
-    libicuuc \
-    libjavacore \
-=======
->>>>>>> d90fa5dd
     libkeystore \
     libmdnssd \
     libnfc_ndef \
@@ -92,24 +85,7 @@
         libjavacore \
         libssl \
         libz-host \
-<<<<<<< HEAD
-        dalvik \
-        zoneinfo-host.dat \
-        zoneinfo-host.idx \
-        zoneinfo-host.version
-endif
-
-ifeq ($(HAVE_SELINUX),true)
-    PRODUCT_PACKAGES += \
-        auditd \
-        sepolicy \
-        file_contexts \
-        seapp_contexts \
-        property_contexts \
-        mac_permissions.xml
-=======
         dalvik
->>>>>>> d90fa5dd
 endif
 
 $(call inherit-product, $(SRC_TARGET_DIR)/product/core_minimal.mk)