--- conflicted
+++ resolved
@@ -10,24 +10,6 @@
 endif
 
 # Add the ARM toolchain bin dir if it actually exists
-<<<<<<< HEAD
-ifneq ($(wildcard $(PWD)/prebuilts/gcc/$(HOST_PREBUILT_EXTRA_TAG)/arm/arm-linux-androideabi-4.6/bin),)
-    # this should be copied to HOST_OUT_EXECUTABLES instead
-    ABP:=$(ABP):$(PWD)/prebuilts/gcc/$(HOST_PREBUILT_EXTRA_TAG)/arm/arm-linux-androideabi-4.6/bin
-else
-    ifneq ($(wildcard $(PWD)/prebuilts/gcc/$(HOST_PREBUILT_TAG)/arm/arm-linux-androideabi-4.6/bin),)
-        ABP:=$(ABP):$(PWD)/prebuilts/gcc/$(HOST_PREBUILT_TAG)/arm/arm-linux-androideabi-4.6/bin
-    endif
-endif
-
-# Add the x86 toolchain bin dir if it actually exists
-ifneq ($(wildcard $(PWD)/prebuilts/gcc/$(HOST_PREBUILT_EXTRA_TAG)/x86/i686-android-linux-4.4.3/bin),)
-    # this should be copied to HOST_OUT_EXECUTABLES instead
-    ABP:=$(ABP):$(PWD)/prebuilts/gcc/$(HOST_PREBUILT_EXTRA_TAG)/x86/i686-android-linux-4.4.3/bin
-else
-    ifneq ($(wildcard $(PWD)/prebuilts/gcc/$(HOST_PREBUILT_TAG)/x86/i686-android-linux-4.4.3/bin),)
-        ABP:=$(ABP):$(PWD)/prebuilts/gcc/$(HOST_PREBUILT_TAG)/x86/i686-android-linux-4.4.3/bin
-=======
 ifeq ($(TARGET_ARCH),arm)
     ifneq ($(wildcard $(PWD)/prebuilts/gcc/$(HOST_PREBUILT_TAG)/arm/arm-linux-androideabi-4.6/bin),)
         # this should be copied to HOST_OUT_EXECUTABLES instead
@@ -39,7 +21,6 @@
     ifneq ($(wildcard $(PWD)/prebuilts/gcc/$(HOST_PREBUILT_TAG)/x86/i686-linux-android-4.6/bin),)
         # this should be copied to HOST_OUT_EXECUTABLES instead
         ABP:=$(ABP):$(PWD)/prebuilts/gcc/$(HOST_PREBUILT_TAG)/x86/i686-linux-android-4.6/bin
->>>>>>> 85f6bdb7
     endif
 endif
 
@@ -51,9 +32,7 @@
 
 ANDROID_BUILD_PATHS := $(ABP)
 ANDROID_PREBUILTS := prebuilt/$(HOST_PREBUILT_TAG)
-ANDROID_PREBUILTS_EXTRA := prebuilt/$(HOST_PREBUILT_EXTRA_TAG)
 ANDROID_GCC_PREBUILTS := prebuilts/gcc/$(HOST_PREBUILT_TAG)
-ANDROID_GCC_PREBUILTS_EXTRA := prebuilts/gcc/$(HOST_PREBUILT_EXTRA_TAG)
 
 # The "dumpvar" stuff lets you say something like
 #
