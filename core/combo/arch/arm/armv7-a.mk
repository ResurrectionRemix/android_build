# Configuration for Linux on ARM.
# Generating binaries for the ARMv7-a architecture and higher
#
ARCH_ARM_HAVE_ARMV7A            := true
<<<<<<< HEAD
ARCH_ARM_HAVE_TLS_REGISTER      := true
ifneq ($(strip $(TARGET_ARCH_VARIANT_FPU)),)
=======
>>>>>>> d90fa5dd
ARCH_ARM_HAVE_VFP               := true
else
ARCH_ARM_HAVE_VFP               := false
endif
ifeq ($(TARGET_ARCH_VARIANT_FPU), neon)
ARCH_ARM_HAVE_VFP_D32           := true
ARCH_ARM_HAVE_NEON              := true
endif

arch_variant_cflags := \
    -march=armv7-a

ifneq ($(strip $(TARGET_ARCH_VARIANT_CPU)),)
arch_variant_cflags += \
    -mtune=$(strip $(TARGET_ARCH_VARIANT_CPU))
endif

ifneq ($(strip $(TARGET_ARCH_VARIANT_FPU)),)
arch_variant_cflags += \
	-mfloat-abi=softfp \
	-mfpu=$(strip $(TARGET_ARCH_VARIANT_FPU))
else
# fall back on soft tunning if fpu is not specified
arch_variant_cflags += \
	-mfloat-abi=soft
endif

ifeq ($(strip $(TARGET_ARCH_VARIANT_CPU)),cortex-a8)
arch_variant_ldflags := \
	-Wl,--fix-cortex-a8
else
arch_variant_ldflags :=
endif<|MERGE_RESOLUTION|>--- conflicted
+++ resolved
@@ -2,11 +2,7 @@
 # Generating binaries for the ARMv7-a architecture and higher
 #
 ARCH_ARM_HAVE_ARMV7A            := true
-<<<<<<< HEAD
-ARCH_ARM_HAVE_TLS_REGISTER      := true
 ifneq ($(strip $(TARGET_ARCH_VARIANT_FPU)),)
-=======
->>>>>>> d90fa5dd
 ARCH_ARM_HAVE_VFP               := true
 else
 ARCH_ARM_HAVE_VFP               := false
