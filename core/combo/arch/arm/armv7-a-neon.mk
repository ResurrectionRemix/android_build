# Configuration for Linux on ARM.
# Generating binaries for the ARMv7-a architecture and higher with NEON
#
ARCH_ARM_HAVE_ARMV7A            := true
ARCH_ARM_HAVE_VFP               := true
ARCH_ARM_HAVE_VFP_D32           := true
ARCH_ARM_HAVE_NEON              := true

ifneq (,$(filter cortex-a15 denver krait,$(TARGET_$(combo_2nd_arch_prefix)CPU_VARIANT)))
	arch_variant_cflags := -mcpu=cortex-a15 -mfpu=neon-vfpv4

	# Fake an ARM compiler flag as these processors support LPAE which GCC/clang
	# don't advertise.
	arch_variant_cflags += -D__ARM_FEATURE_LPAE=1
	arch_variant_ldflags := \
		-Wl,--no-fix-cortex-a8
else
ifeq ($(strip $(TARGET_$(combo_2nd_arch_prefix)CPU_VARIANT)),cortex-a9)
	arch_variant_cflags := -mcpu=cortex-a9 -mfpu=neon
	arch_variant_ldflags := \
		-Wl,--no-fix-cortex-a8
else
ifneq (,$(filter cortex-a8 scorpion,$(TARGET_$(combo_2nd_arch_prefix)CPU_VARIANT)))
	arch_variant_cflags := -mcpu=cortex-a8 -mfpu=neon
	arch_variant_ldflags := \
		-Wl,--fix-cortex-a8
else
ifeq ($(strip $(TARGET_$(combo_2nd_arch_prefix)CPU_VARIANT)),cortex-a7)
	arch_variant_cflags := -mcpu=cortex-a7 -mfpu=neon-vfpv4
	arch_variant_ldflags := \
		-Wl,--no-fix-cortex-a8
else
ifeq ($(strip $(TARGET_$(combo_2nd_arch_prefix)CPU_VARIANT)),cortex-a5)
	arch_variant_cflags := -mcpu=cortex-a7 -mfpu=neon-vfpv4
	arch_variant_ldflags := \
		-Wl,--no-fix-cortex-a8
else
	arch_variant_cflags := -march=armv7-a -mfpu=neon
	# Generic ARM might be a Cortex A8 -- better safe than sorry
	arch_variant_ldflags := \
		-Wl,--fix-cortex-a8
endif
endif
endif
endif
endif

arch_variant_cflags += \
<<<<<<< HEAD
    -mfloat-abi=softfp

arch_variant_ldflags := \
	-Wl,--fix-cortex-a8

# For cortex-a15 and armv8-a types, override -mfpu=neon with -mfpu=neon-vfpv4
# Have the clang compiler ignore unknow flag option -mfpu=neon-vfpv4
# Thanks to Cl3Kener for finding this annoying issue!
# Once ignored by clang, clang will default back to -mfpu=neon
ifneq ($(filter $(CORTEX_A15_TYPE),$(TARGET_$(combo_2nd_arch_prefix)CPU_VARIANT)),)
arch_variant_cflags += \
    -mfpu=neon-vfpv4
endif

# Export cflags and cpu variant to the kernel.
export kernel_arch_variant_cflags := $(arch_variant_cflags)
=======
    -mfloat-abi=softfp
>>>>>>> 1966a9e7
<|MERGE_RESOLUTION|>--- conflicted
+++ resolved
@@ -46,7 +46,6 @@
 endif
 
 arch_variant_cflags += \
-<<<<<<< HEAD
     -mfloat-abi=softfp
 
 arch_variant_ldflags := \
@@ -62,7 +61,4 @@
 endif
 
 # Export cflags and cpu variant to the kernel.
-export kernel_arch_variant_cflags := $(arch_variant_cflags)
-=======
-    -mfloat-abi=softfp
->>>>>>> 1966a9e7
+export kernel_arch_variant_cflags := $(arch_variant_cflags)