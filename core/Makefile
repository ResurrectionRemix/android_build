--- conflicted
+++ resolved
@@ -1178,25 +1178,6 @@
 
 RECOVERYIMAGE_ID_FILE := $(PRODUCT_OUT)/recovery.id
 
-<<<<<<< HEAD
-# $(1): modules list
-# $(2): output dir
-# $(3): mount point
-# $(4): staging dir
-# Depmod requires a well-formed kernel version so 0.0 is used as a placeholder.
-define build-image-kernel-modules
-    $(hide) rm -rf $(2)/lib/modules
-    $(hide) mkdir -p $(2)/lib/modules
-    $(hide) cp $(1) $(2)/lib/modules/
-    $(hide) rm -rf $(4)
-    $(hide) mkdir -p $(4)/lib/modules/0.0/$(3)lib/modules
-    $(hide) cp $(1) $(4)/lib/modules/0.0/$(3)lib/modules
-    $(hide) $(DEPMOD) -b $(4) 0.0
-    $(hide) sed -e 's/\(.*modules.*\):/\/\1:/g' -e 's/ \([^ ]*modules[^ ]*\)/ \/\1/g' $(4)/lib/modules/0.0/modules.dep > $(2)/lib/modules/modules.dep
-endef
-
-=======
->>>>>>> b145b041
 # $(1): output file
 define build-recoveryimage-target
   @echo ----- Making recovery image ------
