# Put some miscellaneous rules here

# Pick a reasonable string to use to identify files.
ifneq "" "$(filter eng.%,$(BUILD_NUMBER))"
  # BUILD_NUMBER has a timestamp in it, which means that
  # it will change every time.  Pick a stable value.
  FILE_NAME_TAG := eng.$(USER)
else
  FILE_NAME_TAG := $(BUILD_NUMBER)
endif

# -----------------------------------------------------------------
# Define rules to copy PRODUCT_COPY_FILES defined by the product.
# PRODUCT_COPY_FILES contains words like <source file>:<dest file>.
# <dest file> is relative to $(PRODUCT_OUT), so it should look like,
# e.g., "system/etc/file.xml".
$(foreach cf,$(PRODUCT_COPY_FILES), \
  $(eval _src := $(call word-colon,1,$(cf))) \
  $(eval _dest := $(call \
          append-path,$(PRODUCT_OUT),$(call word-colon,2,$(cf)))) \
  $(eval $(call copy-one-file,$(_src),$(_dest))) \
  $(eval ALL_DEFAULT_INSTALLED_MODULES += $(_dest)) \
 )

define set-product-variable
$(shell echo Define: $(1) $(2))
ifneq ($(strip $(1),))
$(1) := $(2)
endif
endef

$(foreach cf,$(strip $(PRODUCT_SPECIFIC_DEFINES)), \
  $(eval _define := $(call word-colon,1,$(cf))) \
  $(eval _value := $(call word-colon,2,$(cf))) \
  $(eval $(call set-product-variable,$(_define),$(_value))) \
)

# -----------------------------------------------------------------
# docs/index.html
gen := $(OUT_DOCS)/index.html
ALL_DOCS += $(gen)
$(gen): frameworks/base/docs/docs-redirect-index.html
	@mkdir -p $(dir $@)
	@cp -f $< $@

# -----------------------------------------------------------------
# default.prop
INSTALLED_DEFAULT_PROP_TARGET := $(TARGET_ROOT_OUT)/default.prop
ALL_DEFAULT_INSTALLED_MODULES += $(INSTALLED_DEFAULT_PROP_TARGET)
ADDITIONAL_DEFAULT_PROPERTIES := \
	$(call collapse-pairs, $(ADDITIONAL_DEFAULT_PROPERTIES))

$(INSTALLED_DEFAULT_PROP_TARGET):
	@echo Target buildinfo: $@
	@mkdir -p $(dir $@)
	$(hide) echo "#" > $@; \
	        echo "# ADDITIONAL_DEFAULT_PROPERTIES" >> $@; \
	        echo "#" >> $@;
	$(hide) $(foreach line,$(ADDITIONAL_DEFAULT_PROPERTIES), \
		echo "$(line)" >> $@;)

# -----------------------------------------------------------------
# build.prop
INSTALLED_BUILD_PROP_TARGET := $(TARGET_OUT)/build.prop
ALL_DEFAULT_INSTALLED_MODULES += $(INSTALLED_BUILD_PROP_TARGET)
ADDITIONAL_BUILD_PROPERTIES := \
	$(call collapse-pairs, $(ADDITIONAL_BUILD_PROPERTIES))

# A list of arbitrary tags describing the build configuration.
# Force ":=" so we can use +=
BUILD_VERSION_TAGS := $(BUILD_VERSION_TAGS)
ifeq ($(TARGET_BUILD_TYPE),debug)
  BUILD_VERSION_TAGS += debug
endif
# Apps are always signed with test keys, and may be re-signed in a post-build
# step.  If that happens, the "test-keys" tag will be removed by that step.
BUILD_VERSION_TAGS += test-keys
BUILD_VERSION_TAGS := $(subst $(space),$(comma),$(sort $(BUILD_VERSION_TAGS)))

# A human-readable string that descibes this build in detail.
build_desc := $(TARGET_PRODUCT)-$(TARGET_BUILD_VARIANT) $(PLATFORM_VERSION) $(BUILD_ID) $(BUILD_NUMBER) $(BUILD_VERSION_TAGS)
$(INSTALLED_BUILD_PROP_TARGET): PRIVATE_BUILD_DESC := $(build_desc)

# The string used to uniquely identify this build;  used by the OTA server.
ifeq (,$(strip $(BUILD_FINGERPRINT)))
  BUILD_FINGERPRINT := $(PRODUCT_BRAND)/$(TARGET_PRODUCT)/$(TARGET_DEVICE)/$(TARGET_BOOTLOADER_BOARD_NAME):$(PLATFORM_VERSION)/$(BUILD_ID)/$(BUILD_NUMBER):$(TARGET_BUILD_VARIANT)/$(BUILD_VERSION_TAGS)
endif
ifneq ($(words $(BUILD_FINGERPRINT)),1)
  $(error BUILD_FINGERPRINT cannot contain spaces: "$(BUILD_FINGERPRINT)")
endif

# Display parameters shown under Settings -> About Phone
ifeq ($(TARGET_BUILD_VARIANT),user)
  # User builds should show:
  # release build number or branch.buld_number non-release builds

  # Dev. branches should have DISPLAY_BUILD_NUMBER set
  ifeq "true" "$(DISPLAY_BUILD_NUMBER)"
    BUILD_DISPLAY_ID := $(BUILD_ID).$(BUILD_NUMBER)
  else
    BUILD_DISPLAY_ID := $(BUILD_ID)
  endif
else
  # Non-user builds should show detailed build information
  BUILD_DISPLAY_ID := $(build_desc)
endif

# Selects the first locale in the list given as the argument,
# and splits it into language and region, which each may be
# empty.
define default-locale
$(subst _, , $(firstword $(1)))
endef

# Selects the first locale in the list given as the argument
# and returns the language (or the region)
define default-locale-language
$(word 2, 2, $(call default-locale, $(1)))
endef
define default-locale-region
$(word 3, 3, $(call default-locale, $(1)))
endef

BUILDINFO_SH := build/tools/buildinfo.sh
$(INSTALLED_BUILD_PROP_TARGET): $(BUILDINFO_SH) $(INTERNAL_BUILD_ID_MAKEFILE)
	@echo Target buildinfo: $@
	@mkdir -p $(dir $@)
	$(hide) TARGET_BUILD_TYPE="$(TARGET_BUILD_VARIANT)" \
			TARGET_DEVICE="$(TARGET_DEVICE)" \
			PRODUCT_NAME="$(TARGET_PRODUCT)" \
			PRODUCT_BRAND="$(PRODUCT_BRAND)" \
			PRODUCT_DEFAULT_LANGUAGE="$(call default-locale-language,$(PRODUCT_LOCALES))" \
			PRODUCT_DEFAULT_REGION="$(call default-locale-region,$(PRODUCT_LOCALES))" \
			PRODUCT_DEFAULT_WIFI_CHANNELS="$(PRODUCT_DEFAULT_WIFI_CHANNELS)" \
			PRODUCT_MODEL="$(PRODUCT_MODEL)" \
			PRODUCT_MANUFACTURER="$(PRODUCT_MANUFACTURER)" \
			PRIVATE_BUILD_DESC="$(PRIVATE_BUILD_DESC)" \
			BUILD_ID="$(BUILD_ID)" \
			BUILD_DISPLAY_ID="$(BUILD_DISPLAY_ID)" \
			BUILD_NUMBER="$(BUILD_NUMBER)" \
			PLATFORM_VERSION="$(PLATFORM_VERSION)" \
			PLATFORM_SDK_VERSION="$(PLATFORM_SDK_VERSION)" \
			PLATFORM_VERSION_CODENAME="$(PLATFORM_VERSION_CODENAME)" \
			BUILD_VERSION_TAGS="$(BUILD_VERSION_TAGS)" \
			TARGET_BOOTLOADER_BOARD_NAME="$(TARGET_BOOTLOADER_BOARD_NAME)" \
			BUILD_FINGERPRINT="$(BUILD_FINGERPRINT)" \
			TARGET_BOARD_PLATFORM="$(TARGET_BOARD_PLATFORM)" \
			TARGET_CPU_ABI="$(TARGET_CPU_ABI)" \
			TARGET_CPU_ABI2="$(TARGET_CPU_ABI2)" \
			PRODUCT_INFO_PREBUILT="$(PRODUCT_INFO_PREBUILT)" \
			$(PRODUCT_BUILD_PROP_OVERRIDES) \
	        bash $(BUILDINFO_SH) > $@
	$(hide) if [ -f $(TARGET_DEVICE_DIR)/system.prop ]; then \
	          cat $(TARGET_DEVICE_DIR)/system.prop >> $@; \
	        fi
	$(if $(ADDITIONAL_BUILD_PROPERTIES), \
		$(hide) echo >> $@; \
		        echo "#" >> $@; \
		        echo "# ADDITIONAL_BUILD_PROPERTIES" >> $@; \
		        echo "#" >> $@; )
	$(hide) $(foreach line,$(ADDITIONAL_BUILD_PROPERTIES), \
		echo "$(line)" >> $@;)

build_desc :=

# -----------------------------------------------------------------
# sdk-build.prop
#
# There are certain things in build.prop that we don't want to
# ship with the sdk; remove them.

# This must be a list of entire property keys followed by
# "=" characters, without any internal spaces.
sdk_build_prop_remove := \
	ro.build.user= \
	ro.build.host= \
	ro.product.brand= \
	ro.product.manufacturer= \
	ro.product.device=
# TODO: Remove this soon-to-be obsolete property
sdk_build_prop_remove += ro.build.product=
INSTALLED_SDK_BUILD_PROP_TARGET := $(PRODUCT_OUT)/sdk/sdk-build.prop
$(INSTALLED_SDK_BUILD_PROP_TARGET): $(INSTALLED_BUILD_PROP_TARGET)
	@echo SDK buildinfo: $@
	@mkdir -p $(dir $@)
	$(hide) grep -v "$(subst $(space),\|,$(strip \
				$(sdk_build_prop_remove)))" $< > $@.tmp
	$(hide) for x in $(sdk_build_prop_remove); do \
				echo "$$x"generic >> $@.tmp; done
	$(hide) mv $@.tmp $@

# -----------------------------------------------------------------
# package stats
PACKAGE_STATS_FILE := $(PRODUCT_OUT)/package-stats.txt
PACKAGES_TO_STAT := \
    $(sort $(filter $(TARGET_OUT)/% $(TARGET_OUT_DATA)/%, \
	$(filter %.jar %.apk, $(ALL_DEFAULT_INSTALLED_MODULES))))
$(PACKAGE_STATS_FILE): $(PACKAGES_TO_STAT)
	@echo Package stats: $@
	@mkdir -p $(dir $@)
	$(hide) rm -f $@
	$(hide) build/tools/dump-package-stats $^ > $@

.PHONY: package-stats
package-stats: $(PACKAGE_STATS_FILE)

# -----------------------------------------------------------------
# Cert-to-package mapping.  Used by the post-build signing tools.
name := $(TARGET_PRODUCT)
ifeq ($(TARGET_BUILD_TYPE),debug)
  name := $(name)_debug
endif
name := $(name)-apkcerts-$(FILE_NAME_TAG)
intermediates := \
	$(call intermediates-dir-for,PACKAGING,apkcerts)
APKCERTS_FILE := $(intermediates)/$(name).txt
# Depending on the built packages isn't exactly right,
# but it should guarantee that the apkcerts file is rebuilt
# if any packages change which certs they're signed with.
all_built_packages := $(foreach p,$(PACKAGES),$(ALL_MODULES.$(p).BUILT))
$(APKCERTS_FILE): $(all_built_packages)
	@echo APK certs list: $@
	@mkdir -p $(dir $@)
	@rm -f $@
	$(hide) $(foreach p,$(PACKAGES),\
	  echo 'name="$(p).apk" certificate="$(PACKAGES.$(p).CERTIFICATE)" \
	       private_key="$(PACKAGES.$(p).PRIVATE_KEY)"' >> $@;)

.PHONY: apkcerts-list
apkcerts-list: $(APKCERTS_FILE)

# -----------------------------------------------------------------
# module info file
ifdef CREATE_MODULE_INFO_FILE
  MODULE_INFO_FILE := $(PRODUCT_OUT)/module-info.txt
  $(info Generating $(MODULE_INFO_FILE)...)
  $(shell rm -f $(MODULE_INFO_FILE))
  $(foreach m,$(ALL_MODULES), \
    $(shell echo "NAME=\"$(m)\"" \
	"PATH=\"$(strip $(ALL_MODULES.$(m).PATH))\"" \
	"TAGS=\"$(strip $(filter-out _%,$(ALL_MODULES.$(m).TAGS)))\"" \
	"BUILT=\"$(strip $(ALL_MODULES.$(m).BUILT))\"" \
	"INSTALLED=\"$(strip $(ALL_MODULES.$(m).INSTALLED))\"" >> $(MODULE_INFO_FILE)))
endif

# -----------------------------------------------------------------

# The test key is used to sign this package, and as the key required
# for future OTA packages installed by this system.  Actual product
# deliverables will be re-signed by hand.  We expect this file to
# exist with the suffixes ".x509.pem" and ".pk8".
DEFAULT_KEY_CERT_PAIR := $(SRC_TARGET_DIR)/product/security/testkey


# Rules that need to be present for the simulator, even
# if they don't do anything.
.PHONY: systemimage
systemimage:

ifneq ($(TARGET_SIMULATOR),true)

# #################################################################
# Targets for boot/OS images
# #################################################################

# -----------------------------------------------------------------
# the ramdisk
INTERNAL_RAMDISK_FILES := $(filter $(TARGET_ROOT_OUT)/%, \
	$(ALL_PREBUILT) \
	$(ALL_COPIED_HEADERS) \
	$(ALL_GENERATED_SOURCES) \
	$(ALL_DEFAULT_INSTALLED_MODULES))

BUILT_RAMDISK_TARGET := $(PRODUCT_OUT)/ramdisk.img

# We just build this directly to the install location.
INSTALLED_RAMDISK_TARGET := $(BUILT_RAMDISK_TARGET)
$(INSTALLED_RAMDISK_TARGET): $(MKBOOTFS) $(INTERNAL_RAMDISK_FILES) | $(MINIGZIP)
	$(call pretty,"Target ram disk: $@")
	$(hide) $(MKBOOTFS) $(TARGET_ROOT_OUT) | $(MINIGZIP) > $@


ifneq ($(strip $(TARGET_NO_KERNEL)),true)

# -----------------------------------------------------------------
# the boot image, which is a collection of other images.
INTERNAL_BOOTIMAGE_ARGS := \
	$(addprefix --second ,$(INSTALLED_2NDBOOTLOADER_TARGET)) \
	--kernel $(INSTALLED_KERNEL_TARGET) \
	--ramdisk $(INSTALLED_RAMDISK_TARGET)

INTERNAL_BOOTIMAGE_FILES := $(filter-out --%,$(INTERNAL_BOOTIMAGE_ARGS))

BOARD_KERNEL_CMDLINE := $(strip $(BOARD_KERNEL_CMDLINE))
ifdef BOARD_KERNEL_CMDLINE
  INTERNAL_BOOTIMAGE_ARGS += --cmdline "$(BOARD_KERNEL_CMDLINE)"
endif

BOARD_KERNEL_BASE := $(strip $(BOARD_KERNEL_BASE))
ifdef BOARD_KERNEL_BASE
  INTERNAL_BOOTIMAGE_ARGS += --base $(BOARD_KERNEL_BASE)
endif

INSTALLED_BOOTIMAGE_TARGET := $(PRODUCT_OUT)/boot.img

ifeq ($(TARGET_BOOTIMAGE_USE_EXT2),true)
tmp_dir_for_image := $(call intermediates-dir-for,EXECUTABLES,boot_img)/bootimg
INTERNAL_BOOTIMAGE_ARGS += --tmpdir $(tmp_dir_for_image)
INTERNAL_BOOTIMAGE_ARGS += --genext2fs $(MKEXT2IMG)
$(INSTALLED_BOOTIMAGE_TARGET): $(MKEXT2IMG) $(INTERNAL_BOOTIMAGE_FILES)
	$(call pretty,"Target boot image: $@")
	$(hide) $(MKEXT2BOOTIMG) $(INTERNAL_BOOTIMAGE_ARGS) --output $@

else # TARGET_BOOTIMAGE_USE_EXT2 != true

$(INSTALLED_BOOTIMAGE_TARGET): $(MKBOOTIMG) $(INTERNAL_BOOTIMAGE_FILES)
	$(call pretty,"Target boot image: $@")
	$(hide) $(MKBOOTIMG) $(INTERNAL_BOOTIMAGE_ARGS) --output $@
	$(hide) $(call assert-max-image-size,$@,$(BOARD_BOOTIMAGE_PARTITION_SIZE),raw)
endif # TARGET_BOOTIMAGE_USE_EXT2

include $(BUILD_SYSTEM)/kernel.mk

else	# TARGET_NO_KERNEL
# HACK: The top-level targets depend on the bootimage.  Not all targets
# can produce a bootimage, though, and emulator targets need the ramdisk
# instead.  Fake it out by calling the ramdisk the bootimage.
# TODO: make the emulator use bootimages, and make mkbootimg accept
#       kernel-less inputs.
INSTALLED_BOOTIMAGE_TARGET := $(INSTALLED_RAMDISK_TARGET)
endif

# -----------------------------------------------------------------
# NOTICE files
#
# This needs to be before the systemimage rules, because it adds to
# ALL_DEFAULT_INSTALLED_MODULES, which those use to pick which files
# go into the systemimage.

.PHONY: notice_files

# Create the rule to combine the files into text and html forms
# $(1) - Plain text output file
# $(2) - HTML output file
# $(3) - File title
# $(4) - Directory to use.  Notice files are all $(4)/src.  Other
#		 directories in there will be used for scratch
# $(5) - Dependencies for the output files
#
# The algorithm here is that we go collect a hash for each of the notice
# files and write the names of the files that match that hash.  Then
# to generate the real files, we go print out all of the files and their
# hashes.
#
# These rules are fairly complex, so they depend on this makefile so if
# it changes, they'll run again.
#
# TODO: We could clean this up so that we just record the locations of the
# original notice files instead of making rules to copy them somwehere.
# Then we could traverse that without quite as much bash drama.
define combine-notice-files
$(1) $(2): PRIVATE_MESSAGE := $(3)
$(1) $(2) $(4)/hash-timestamp: PRIVATE_DIR := $(4)
$(4)/hash-timestamp: $(5) $(BUILD_SYSTEM)/Makefile
	@echo Finding NOTICE files: $$@
	$$(hide) rm -rf $$@ $$(PRIVATE_DIR)/hash
	$$(hide) mkdir -p $$(PRIVATE_DIR)/hash
	$$(hide) for file in $$$$(find $$(PRIVATE_DIR)/src -type f); do \
			hash=$$$$($(MD5SUM) $$$$file | sed -e "s/ .*//"); \
			hashfile=$$(PRIVATE_DIR)/hash/$$$$hash; \
			echo $$$$file >> $$$$hashfile; \
		done
	$$(hide) touch $$@
$(1): $(4)/hash-timestamp
	@echo Combining NOTICE files: $$@
	$$(hide) mkdir -p $$(dir $$@)
	$$(hide) echo $$(PRIVATE_MESSAGE) > $$@
	$$(hide) find $$(PRIVATE_DIR)/hash -type f | xargs cat | sort | \
		sed -e "s:$$(PRIVATE_DIR)/src\(.*\)\.txt:  \1:" >> $$@
	$$(hide) echo >> $$@
	$$(hide) echo >> $$@
	$$(hide) echo >> $$@
	$$(hide) for hashfile in $$$$(find $$(PRIVATE_DIR)/hash -type f); do \
			echo "============================================================"\
				>> $$@; \
			echo "Notices for file(s):" >> $$@; \
			cat $$$$hashfile | sort | \
				sed -e "s:$$(PRIVATE_DIR)/src\(.*\)\.txt:  \1:" >> \
				$$@; \
			echo "------------------------------------------------------------"\
				>> $$@; \
			echo >> $$@; \
			orig=$$$$(head -n 1 $$$$hashfile); \
			cat $$$$orig >> $$@; \
			echo >> $$@; \
			echo >> $$@; \
			echo >> $$@; \
		done
$(2): $(4)/hash-timestamp
	@echo Combining NOTICE files: $$@
	$$(hide) mkdir -p $$(dir $$@)
	$$(hide) echo "<html><head>" > $$@
	$$(hide) echo "<style type=\"text/css\">" >> $$@
	$$(hide) echo "body { padding: 0; font-family: sans-serif; }" >> $$@
	$$(hide) echo ".same-license { background-color: #eeeeee; border-top: 20px solid white; padding: 10px; }" >> $$@
	$$(hide) echo ".label { font-weight: bold; }" >> $$@
	$$(hide) echo ".file-list { margin-left: 1em; font-color: blue; }" >> $$@
	$$(hide) echo "</style>" >> $$@
	$$(hide) echo "</head><body topmargin=\"0\" leftmargin=\"0\" rightmargin=\"0\" bottommargin=\"0\">" >> $$@
	$$(hide) echo "<table cellpading=\"0\" cellspacing=\"0\" border=\"0\">" \
		>> $$@
	$$(hide) for hashfile in $$$$(find $$(PRIVATE_DIR)/hash -type f); do \
			cat $$$$hashfile | sort | \
				sed -e "s:$$(PRIVATE_DIR)/src\(.*\)\.txt:  <a name=\"\1\"></a>:" >> \
				$$@; \
			echo "<tr><td class=\"same-license\">" >> $$@; \
			echo "<div class=\"label\">Notices for file(s):</div>" >> $$@; \
			echo "<div class=\"file-list\">" >> $$@; \
			cat $$$$hashfile | sort | \
				sed -e "s:$$(PRIVATE_DIR)/src\(.*\)\.txt:  \1<br/>:" >> $$@; \
			echo "</div><!-- file-list -->" >> $$@; \
			echo >> $$@; \
			orig=$$$$(head -n 1 $$$$hashfile); \
			echo "<pre class=\"license-text\">" >> $$@; \
			cat $$$$orig | sed -e "s/\&/\&amp;/g" | sed -e "s/</\&lt;/g" \
					| sed -e "s/>/\&gt;/g" >> $$@; \
			echo "</pre><!-- license-text -->" >> $$@; \
			echo "</td></tr><!-- same-license -->" >> $$@; \
			echo >> $$@; \
			echo >> $$@; \
			echo >> $$@; \
		done
	$$(hide) echo "</table>" >> $$@
	$$(hide) echo "</body></html>" >> $$@
notice_files: $(1) $(2)
endef

# TODO These intermediate NOTICE.txt/NOTICE.html files should go into
# TARGET_OUT_NOTICE_FILES now that the notice files are gathered from
# the src subdirectory.

target_notice_file_txt := $(TARGET_OUT_INTERMEDIATES)/NOTICE.txt
target_notice_file_html := $(TARGET_OUT_INTERMEDIATES)/NOTICE.html
target_notice_file_html_gz := $(TARGET_OUT_INTERMEDIATES)/NOTICE.html.gz
tools_notice_file_txt := $(HOST_OUT_INTERMEDIATES)/NOTICE.txt
tools_notice_file_html := $(HOST_OUT_INTERMEDIATES)/NOTICE.html

kernel_notice_file := $(TARGET_OUT_NOTICE_FILES)/src/kernel.txt

$(eval $(call combine-notice-files, \
			$(target_notice_file_txt), \
			$(target_notice_file_html), \
			"Notices for files contained in the filesystem images in this directory:", \
			$(TARGET_OUT_NOTICE_FILES), \
			$(ALL_DEFAULT_INSTALLED_MODULES) $(kernel_notice_file)))

$(eval $(call combine-notice-files, \
			$(tools_notice_file_txt), \
			$(tools_notice_file_html), \
			"Notices for files contained in the tools directory:", \
			$(HOST_OUT_NOTICE_FILES), \
			$(ALL_DEFAULT_INSTALLED_MODULES)))

# Install the html file at /system/etc/NOTICE.html.gz.
# This is not ideal, but this is very late in the game, after a lot of
# the module processing has already been done -- in fact, we used the
# fact that all that has been done to get the list of modules that we
# need notice files for.
$(target_notice_file_html_gz): $(target_notice_file_html) | $(MINIGZIP)
	$(hide) $(MINIGZIP) -9 < $< > $@
installed_notice_html_gz := $(TARGET_OUT)/etc/NOTICE.html.gz
$(installed_notice_html_gz): $(target_notice_file_html_gz) | $(ACP)
	$(copy-file-to-target)

# if we've been run my mm, mmm, etc, don't reinstall this every time
ifeq ($(ONE_SHOT_MAKEFILE),)
ALL_DEFAULT_INSTALLED_MODULES += $(installed_notice_html_gz)
endif

# The kernel isn't really a module, so to get its module file in there, we
# make the target NOTICE files depend on this particular file too, which will
# then be in the right directory for the find in combine-notice-files to work.
$(kernel_notice_file): \
	    prebuilt/$(TARGET_PREBUILT_TAG)/kernel/LINUX_KERNEL_COPYING \
	    | $(ACP)
	@echo Copying: $@
	$(hide) mkdir -p $(dir $@)
	$(hide) $(ACP) $< $@


# -----------------------------------------------------------------
# Build a keystore with the authorized keys in it, used to verify the
# authenticity of downloaded OTA packages.
#
# This rule adds to ALL_DEFAULT_INSTALLED_MODULES, so it needs to come
# before the rules that use that variable to build the image.
ALL_DEFAULT_INSTALLED_MODULES += $(TARGET_OUT_ETC)/security/otacerts.zip
$(TARGET_OUT_ETC)/security/otacerts.zip: KEY_CERT_PAIR := $(DEFAULT_KEY_CERT_PAIR)
$(TARGET_OUT_ETC)/security/otacerts.zip: $(addsuffix .x509.pem,$(DEFAULT_KEY_CERT_PAIR))
	$(hide) rm -f $@
	$(hide) mkdir -p $(dir $@)
	$(hide) zip -qj $@ $<

.PHONY: otacerts
otacerts: $(TARGET_OUT_ETC)/security/otacerts.zip


# #################################################################
# Targets for user images
# #################################################################

ifeq ($(TARGET_USERIMAGES_USE_EXT2),true)
include external/genext2fs/Config.mk
INTERNAL_MKUSERFS := $(MKEXT2IMG)
else
INTERNAL_MKUSERFS := $(MKYAFFS2)
endif

# -----------------------------------------------------------------
# Utility executables

INTERNAL_UTILITY_FILES := $(filter $(PRODUCT_OUT)/utilities/%, \
	$(ALL_PREBUILT) \
	$(ALL_COPIED_HEADERS) \
	$(ALL_GENERATED_SOURCES) \
	$(ALL_DEFAULT_INSTALLED_MODULES))

.PHONY: utilities
utilities: $(INTERNAL_UTILITY_FILES)

# -----------------------------------------------------------------
# Recovery image

# If neither TARGET_NO_KERNEL nor TARGET_NO_RECOVERY are true
ifeq (,$(filter true, $(TARGET_NO_KERNEL) $(TARGET_NO_RECOVERY) $(BUILD_TINY_ANDROID)))

INSTALLED_RECOVERYIMAGE_TARGET := $(PRODUCT_OUT)/recovery.img

ifndef TARGET_PREBUILT_RECOVERY_KERNEL
INSTALLED_RECOVERY_KERNEL_TARGET := $(INSTALLED_KERNEL_TARGET)
else
INSTALLED_RECOVERY_KERNEL_TARGET := $(PRODUCT_OUT)/recovery_kernel
$(INSTALLED_RECOVERY_KERNEL_TARGET): $(TARGET_PREBUILT_RECOVERY_KERNEL) | $(ACP)
	$(copy-file-to-new-target)
endif

recovery_initrc := $(call include-path-for, recovery)/etc/init.rc
recovery_kernel := $(INSTALLED_RECOVERY_KERNEL_TARGET)
recovery_ramdisk := $(PRODUCT_OUT)/ramdisk-recovery.img
recovery_build_prop := $(INSTALLED_BUILD_PROP_TARGET)
recovery_binary := $(call intermediates-dir-for,EXECUTABLES,recovery)/recovery
recovery_resources_common := $(call include-path-for, recovery)/res
recovery_resources_private := $(strip $(wildcard $(TARGET_DEVICE_DIR)/recovery/res))
recovery_resource_deps := $(shell find $(recovery_resources_common) \
  $(recovery_resources_private) -type f)
INTERNAL_RECOVERY_FILES := $(filter $(TARGET_RECOVERY_OUT)/%, \
	$(ALL_PREBUILT) \
	$(ALL_COPIED_HEADERS) \
	$(ALL_GENERATED_SOURCES) \
	$(ALL_DEFAULT_INSTALLED_MODULES))

ifeq ($(recovery_resources_private),)
  $(info No private recovery resources for TARGET_DEVICE $(TARGET_DEVICE))
endif

INTERNAL_RECOVERYIMAGE_ARGS := \
	$(addprefix --second ,$(INSTALLED_2NDBOOTLOADER_TARGET)) \
	--kernel $(recovery_kernel) \
	--ramdisk $(recovery_ramdisk)

# Assumes this has already been stripped
ifdef BOARD_KERNEL_CMDLINE
  INTERNAL_RECOVERYIMAGE_ARGS += --cmdline "$(BOARD_KERNEL_CMDLINE)"
endif
ifdef BOARD_KERNEL_BASE
  INTERNAL_RECOVERYIMAGE_ARGS += --base $(BOARD_KERNEL_BASE)
endif

# Keys authorized to sign OTA packages this build will accept.  The
# build always uses test-keys for this; release packaging tools will
# substitute other keys for this one.
OTA_PUBLIC_KEYS := $(SRC_TARGET_DIR)/product/security/testkey.x509.pem

# Generate a file containing the keys that will be read by the
# recovery binary.
RECOVERY_INSTALL_OTA_KEYS := \
	$(call intermediates-dir-for,PACKAGING,ota_keys)/keys
DUMPKEY_JAR := $(HOST_OUT_JAVA_LIBRARIES)/dumpkey.jar
$(RECOVERY_INSTALL_OTA_KEYS): PRIVATE_OTA_PUBLIC_KEYS := $(OTA_PUBLIC_KEYS)
$(RECOVERY_INSTALL_OTA_KEYS): $(OTA_PUBLIC_KEYS) $(DUMPKEY_JAR)
	@echo "DumpPublicKey: $@ <= $(PRIVATE_OTA_PUBLIC_KEYS)"
	@rm -rf $@
	@mkdir -p $(dir $@)
	java -jar $(DUMPKEY_JAR) $(PRIVATE_OTA_PUBLIC_KEYS) > $@


$(INSTALLED_RECOVERYIMAGE_TARGET): $(MKBOOTFS) $(MKBOOTIMG) $(MINIGZIP) \
		$(INSTALLED_RAMDISK_TARGET) \
		$(INSTALLED_BOOTIMAGE_TARGET) \
		$(recovery_binary) \
		$(INTERNAL_RECOVERY_FILES) \
		$(recovery_initrc) $(recovery_kernel) \
		$(INSTALLED_2NDBOOTLOADER_TARGET) \
		$(recovery_build_prop) $(recovery_resource_deps) \
		$(RECOVERY_INSTALL_OTA_KEYS)
	@echo ----- Making recovery image ------
	mkdir -p $(TARGET_RECOVERY_OUT)
	mkdir -p $(TARGET_RECOVERY_ROOT_OUT)
	mkdir -p $(TARGET_RECOVERY_ROOT_OUT)/etc
	mkdir -p $(TARGET_RECOVERY_ROOT_OUT)/tmp
	echo Copying baseline ramdisk...
	cp -R $(TARGET_ROOT_OUT) $(TARGET_RECOVERY_OUT)
	echo Modifying ramdisk contents...
	cp -f $(recovery_initrc) $(TARGET_RECOVERY_ROOT_OUT)/
	cp -f $(recovery_binary) $(TARGET_RECOVERY_ROOT_OUT)/sbin/
	mkdir -p $(TARGET_RECOVERY_ROOT_OUT)/system/bin
	cp -rf $(recovery_resources_common) $(TARGET_RECOVERY_ROOT_OUT)/
	$(foreach item,$(recovery_resources_private), \
	  cp -rf $(item) $(TARGET_RECOVERY_ROOT_OUT)/)
	cp $(RECOVERY_INSTALL_OTA_KEYS) $(TARGET_RECOVERY_ROOT_OUT)/res/keys
	cat $(INSTALLED_DEFAULT_PROP_TARGET) $(recovery_build_prop) \
	        > $(TARGET_RECOVERY_ROOT_OUT)/default.prop
	$(MKBOOTFS) $(TARGET_RECOVERY_ROOT_OUT) | $(MINIGZIP) > $(recovery_ramdisk)
	$(MKBOOTIMG) $(INTERNAL_RECOVERYIMAGE_ARGS) --output $@
	@echo ----- Made recovery image -------- $@
	$(hide) $(call assert-max-image-size,$@,$(BOARD_RECOVERYIMAGE_PARTITION_SIZE),raw)

else
INSTALLED_RECOVERYIMAGE_TARGET :=
endif

.PHONY: recoveryimage
recoveryimage: $(INSTALLED_RECOVERYIMAGE_TARGET)

# -----------------------------------------------------------------
# system yaffs image
#
# First, the "unoptimized" image, which contains .apk/.jar files
# that contain regular, unoptimized/unverified .dex entries.
#
systemimage_unopt_intermediates := \
	$(call intermediates-dir-for,PACKAGING,systemimage_unopt)
BUILT_SYSTEMIMAGE_UNOPT := $(systemimage_unopt_intermediates)/system.img

INTERNAL_SYSTEMIMAGE_FILES := $(filter $(TARGET_OUT)/%, \
	$(ALL_PREBUILT) \
	$(ALL_COPIED_HEADERS) \
	$(ALL_GENERATED_SOURCES) \
	$(ALL_DEFAULT_INSTALLED_MODULES))

ifeq ($(TARGET_USERIMAGES_USE_EXT2),true)
## generate an ext2 image
# $(1): output file
define build-systemimage-target
    @echo "Target system fs image: $(1)"
    $(call build-userimage-ext2-target,$(TARGET_OUT),$(1),system,)
endef

else # TARGET_USERIMAGES_USE_EXT2 != true

## generate a yaffs2 image
# $(1): output file
define build-systemimage-target
    @echo "Target system fs image: $(1)"
    @mkdir -p $(dir $(1))
    $(hide) $(MKYAFFS2) -f $(TARGET_OUT) $(1)
endef
endif # TARGET_USERIMAGES_USE_EXT2

$(BUILT_SYSTEMIMAGE_UNOPT): $(INTERNAL_SYSTEMIMAGE_FILES) $(INTERNAL_MKUSERFS)
	$(call build-systemimage-target,$@)

# The installed image, which may be optimized or unoptimized.
#
INSTALLED_SYSTEMIMAGE := $(PRODUCT_OUT)/system.img

ifdef WITH_DEXPREOPT
  ifndef DISABLE_DEXPREOPT
    with_dexpreopt := true
  endif
endif
ifdef with_dexpreopt
  # This file will set BUILT_SYSTEMIMAGE and SYSTEMIMAGE_SOURCE_DIR
  include build/tools/dexpreopt/Config.mk
else
  BUILT_SYSTEMIMAGE := $(BUILT_SYSTEMIMAGE_UNOPT)
  SYSTEMIMAGE_SOURCE_DIR := $(TARGET_OUT)
endif

# The system partition needs room for the recovery image as well.  We
# now store the recovery image as a binary patch using the boot image
# as the source (since they are very similar).  Generate the patch so
# we can see how big it's going to be, and include that in the system
# image size check calculation.
ifneq ($(INSTALLED_RECOVERYIMAGE_TARGET),)
intermediates := $(call intermediates-dir-for,PACKAGING,recovery_patch)
RECOVERY_FROM_BOOT_PATCH := $(intermediates)/recovery_from_boot.p
$(RECOVERY_FROM_BOOT_PATCH): $(INSTALLED_RECOVERYIMAGE_TARGET) \
                             $(INSTALLED_BOOTIMAGE_TARGET) \
			     $(HOST_OUT_EXECUTABLES)/imgdiff \
	                     $(HOST_OUT_EXECUTABLES)/bsdiff
	@echo "Construct recovery from boot"
	mkdir -p $(dir $@)
	PATH=$(HOST_OUT_EXECUTABLES):$$PATH $(HOST_OUT_EXECUTABLES)/imgdiff $(INSTALLED_BOOTIMAGE_TARGET) $(INSTALLED_RECOVERYIMAGE_TARGET) $@
endif


$(INSTALLED_SYSTEMIMAGE): $(BUILT_SYSTEMIMAGE) $(RECOVERY_FROM_BOOT_PATCH) | $(ACP)
	@echo "Install system fs image: $@"
	$(copy-file-to-target)
	$(hide) $(call assert-max-image-size,$@ $(RECOVERY_FROM_BOOT_PATCH),$(BOARD_SYSTEMIMAGE_PARTITION_SIZE),yaffs)

systemimage: $(INSTALLED_SYSTEMIMAGE)

.PHONY: systemimage-nodeps snod
systemimage-nodeps snod: $(filter-out systemimage-nodeps snod,$(MAKECMDGOALS)) \
	            | $(INTERNAL_MKUSERFS)
	@echo "make $@: ignoring dependencies"
	$(call build-systemimage-target,$(INSTALLED_SYSTEMIMAGE))
	$(hide) $(call assert-max-image-size,$(INSTALLED_SYSTEMIMAGE),$(BOARD_SYSTEMIMAGE_PARTITION_SIZE),yaffs)

#######
## system tarball
define build-systemtarball-target
    $(call pretty,"Target system fs tarball: $(INSTALLED_SYSTEMTARBALL_TARGET)")
    $(MKTARBALL) $(FS_GET_STATS) \
		$(PRODUCT_OUT) system $(PRIVATE_SYSTEM_TAR) \
		$(INSTALLED_SYSTEMTARBALL_TARGET)
endef

system_tar := $(PRODUCT_OUT)/system.tar
INSTALLED_SYSTEMTARBALL_TARGET := $(system_tar).bz2
$(INSTALLED_SYSTEMTARBALL_TARGET): PRIVATE_SYSTEM_TAR := $(system_tar)
$(INSTALLED_SYSTEMTARBALL_TARGET): $(FS_GET_STATS) $(INTERNAL_SYSTEMIMAGE_FILES)
	$(build-systemtarball-target)

.PHONY: systemtarball-nodeps
systemtarball-nodeps: $(FS_GET_STATS) \
                      $(filter-out systemtarball-nodeps stnod,$(MAKECMDGOALS))
	$(build-systemtarball-target)

.PHONY: stnod
stnod: systemtarball-nodeps


# -----------------------------------------------------------------
# data partition image
INTERNAL_USERDATAIMAGE_FILES := \
	$(filter $(TARGET_OUT_DATA)/%,$(ALL_DEFAULT_INSTALLED_MODULES))

ifeq ($(TARGET_USERIMAGES_USE_EXT2),true)
## Generate an ext2 image
define build-userdataimage-target
    $(call pretty,"Target userdata fs image: $(INSTALLED_USERDATAIMAGE_TARGET)")
    @mkdir -p $(TARGET_OUT_DATA)
    $(call build-userimage-ext2-target,$(TARGET_OUT_DATA),$(INSTALLED_USERDATAIMAGE_TARGET),userdata,)
    $(hide) $(call assert-max-image-size,$(INSTALLED_USERDATAIMAGE_TARGET),$(BOARD_USERDATAIMAGE_PARTITION_SIZE),yaffs)
endef

else # TARGET_USERIMAGES_USE_EXT2 != true

## Generate a yaffs2 image
define build-userdataimage-target
    $(call pretty,"Target userdata fs image: $(INSTALLED_USERDATAIMAGE_TARGET)")
    @mkdir -p $(TARGET_OUT_DATA)
    $(hide) $(MKYAFFS2) -f $(TARGET_OUT_DATA) $(INSTALLED_USERDATAIMAGE_TARGET)
    $(hide) $(call assert-max-image-size,$(INSTALLED_USERDATAIMAGE_TARGET),$(BOARD_USERDATAIMAGE_PARTITION_SIZE),yaffs)
endef
endif # TARGET_USERIMAGES_USE_EXT2

BUILT_USERDATAIMAGE_TARGET := $(PRODUCT_OUT)/userdata.img

# We just build this directly to the install location.
INSTALLED_USERDATAIMAGE_TARGET := $(BUILT_USERDATAIMAGE_TARGET)
$(INSTALLED_USERDATAIMAGE_TARGET): $(INTERNAL_MKUSERFS) \
                                   $(INTERNAL_USERDATAIMAGE_FILES)
	$(build-userdataimage-target)

.PHONY: userdataimage-nodeps
userdataimage-nodeps: $(INTERNAL_MKUSERFS)
	$(build-userdataimage-target)

#######
## data partition tarball
define build-userdatatarball-target
    $(call pretty,"Target userdata fs tarball: " \
                  "$(INSTALLED_USERDATATARBALL_TARGET)")
    $(MKTARBALL) $(FS_GET_STATS) \
		$(PRODUCT_OUT) data $(PRIVATE_USERDATA_TAR) \
		$(INSTALLED_USERDATATARBALL_TARGET)
endef

userdata_tar := $(PRODUCT_OUT)/userdata.tar
INSTALLED_USERDATATARBALL_TARGET := $(userdata_tar).bz2
$(INSTALLED_USERDATATARBALL_TARGET): PRIVATE_USERDATA_TAR := $(userdata_tar)
$(INSTALLED_USERDATATARBALL_TARGET): $(FS_GET_STATS) $(INTERNAL_USERDATAIMAGE_FILES)
	$(build-userdatatarball-target)

.PHONY: userdatatarball-nodeps
userdatatarball-nodeps: $(FS_GET_STATS)
	$(build-userdatatarball-target)


# -----------------------------------------------------------------
# bring in the installer image generation defines if necessary
ifeq ($(TARGET_USE_DISKINSTALLER),true)
include bootable/diskinstaller/config.mk
endif

# -----------------------------------------------------------------
# host tools needed to build OTA packages

.PHONY: otatools
otatools: $(HOST_OUT_EXECUTABLES)/minigzip \
	  $(HOST_OUT_EXECUTABLES)/mkbootfs \
	  $(HOST_OUT_EXECUTABLES)/mkbootimg \
	  $(HOST_OUT_EXECUTABLES)/fs_config \
	  $(HOST_OUT_EXECUTABLES)/mkyaffs2image \
	  $(HOST_OUT_EXECUTABLES)/zipalign \
	  $(HOST_OUT_EXECUTABLES)/aapt \
	  $(HOST_OUT_EXECUTABLES)/bsdiff \
	  $(HOST_OUT_EXECUTABLES)/imgdiff \
	  $(HOST_OUT_JAVA_LIBRARIES)/dumpkey.jar \
	  $(HOST_OUT_JAVA_LIBRARIES)/signapk.jar

# -----------------------------------------------------------------
# A zip of the directories that map to the target filesystem.
# This zip can be used to create an OTA package or filesystem image
# as a post-build step.
#
name := $(TARGET_PRODUCT)
ifeq ($(TARGET_BUILD_TYPE),debug)
  name := $(name)_debug
endif
name := $(name)-target_files-$(FILE_NAME_TAG)

intermediates := $(call intermediates-dir-for,PACKAGING,target_files)
BUILT_TARGET_FILES_PACKAGE := $(intermediates)/$(name).zip
$(BUILT_TARGET_FILES_PACKAGE): intermediates := $(intermediates)
$(BUILT_TARGET_FILES_PACKAGE): \
		zip_root := $(intermediates)/$(name)

# $(1): Directory to copy
# $(2): Location to copy it to
# The "ls -A" is to prevent "acp s/* d" from failing if s is empty.
define package_files-copy-root
  if [ -d "$(strip $(1))" -a "$$(ls -A $(1))" ]; then \
    mkdir -p $(2) && \
    $(ACP) -rd $(strip $(1))/* $(2); \
  fi
endef

built_ota_tools := \
	$(call intermediates-dir-for,EXECUTABLES,applypatch)/applypatch \
	$(call intermediates-dir-for,EXECUTABLES,applypatch_static)/applypatch_static \
	$(call intermediates-dir-for,EXECUTABLES,check_prereq)/check_prereq \
	$(call intermediates-dir-for,EXECUTABLES,updater)/updater 

$(BUILT_TARGET_FILES_PACKAGE): PRIVATE_OTA_TOOLS := $(built_ota_tools)

$(BUILT_TARGET_FILES_PACKAGE): PRIVATE_RECOVERY_API_VERSION := $(RECOVERY_API_VERSION)

ifeq ($(TARGET_RELEASETOOLS_EXTENSIONS),)
# default to common dir for device vendor
$(BUILT_TARGET_FILES_PACKAGE): tool_extensions := $(TARGET_DEVICE_DIR)/../common
else
$(BUILT_TARGET_FILES_PACKAGE): tool_extensions := $(TARGET_RELEASETOOLS_EXTENSIONS)
endif

# Depending on the various images guarantees that the underlying
# directories are up-to-date.
$(BUILT_TARGET_FILES_PACKAGE): \
		$(INSTALLED_BOOTIMAGE_TARGET) \
		$(INSTALLED_RADIOIMAGE_TARGET) \
		$(INSTALLED_RECOVERYIMAGE_TARGET) \
		$(INSTALLED_SYSTEMIMAGE) \
		$(INSTALLED_USERDATAIMAGE_TARGET) \
		$(INSTALLED_ANDROID_INFO_TXT_TARGET) \
		$(built_ota_tools) \
		$(APKCERTS_FILE) \
		| $(ACP)
	@echo "Package target files: $@"
	$(hide) rm -rf $@ $(zip_root)
	$(hide) mkdir -p $(dir $@) $(zip_root)
	@# Components of the recovery image
	$(hide) mkdir -p $(zip_root)/RECOVERY
	$(hide) $(call package_files-copy-root, \
		$(TARGET_RECOVERY_ROOT_OUT),$(zip_root)/RECOVERY/RAMDISK)
ifdef INSTALLED_RECOVERY_KERNEL_TARGET
	$(hide) $(ACP) $(INSTALLED_RECOVERY_KERNEL_TARGET) $(zip_root)/RECOVERY/kernel
endif
ifdef INSTALLED_2NDBOOTLOADER_TARGET
	$(hide) $(ACP) \
		$(INSTALLED_2NDBOOTLOADER_TARGET) $(zip_root)/RECOVERY/second
endif
ifdef BOARD_KERNEL_CMDLINE
	$(hide) echo "$(BOARD_KERNEL_CMDLINE)" > $(zip_root)/RECOVERY/cmdline
endif
ifdef BOARD_KERNEL_BASE
	$(hide) echo "$(BOARD_KERNEL_BASE)" > $(zip_root)/RECOVERY/base
endif
	@# Components of the boot image
	$(hide) mkdir -p $(zip_root)/BOOT
	$(hide) $(call package_files-copy-root, \
		$(TARGET_ROOT_OUT),$(zip_root)/BOOT/RAMDISK)
ifdef INSTALLED_KERNEL_TARGET
	$(hide) $(ACP) $(INSTALLED_KERNEL_TARGET) $(zip_root)/BOOT/kernel
endif
ifdef INSTALLED_2NDBOOTLOADER_TARGET
	$(hide) $(ACP) \
		$(INSTALLED_2NDBOOTLOADER_TARGET) $(zip_root)/BOOT/second
endif
ifdef BOARD_KERNEL_CMDLINE
	$(hide) echo "$(BOARD_KERNEL_CMDLINE)" > $(zip_root)/BOOT/cmdline
endif
ifdef BOARD_KERNEL_BASE
	$(hide) echo "$(BOARD_KERNEL_BASE)" > $(zip_root)/BOOT/base
endif
	$(hide) $(foreach t,$(INSTALLED_RADIOIMAGE_TARGET),\
	            mkdir -p $(zip_root)/RADIO; \
	            $(ACP) $(t) $(zip_root)/RADIO/$(notdir $(t));)
	@# Contents of the system image
	$(hide) $(call package_files-copy-root, \
		$(SYSTEMIMAGE_SOURCE_DIR),$(zip_root)/SYSTEM)
	@# Contents of the data image
	$(hide) $(call package_files-copy-root, \
		$(TARGET_OUT_DATA),$(zip_root)/DATA)
	@# Extra contents of the OTA package
	$(hide) mkdir -p $(zip_root)/OTA/bin
	$(hide) $(ACP) $(INSTALLED_ANDROID_INFO_TXT_TARGET) $(zip_root)/OTA/
	$(hide) $(ACP) $(PRIVATE_OTA_TOOLS) $(zip_root)/OTA/bin/
	@# Files that do not end up in any images, but are necessary to
	@# build them.
	$(hide) mkdir -p $(zip_root)/META
	$(hide) $(ACP) $(APKCERTS_FILE) $(zip_root)/META/apkcerts.txt
	$(hide)	echo "$(PRODUCT_OTA_PUBLIC_KEYS)" > $(zip_root)/META/otakeys.txt
	$(hide) echo "$(PRIVATE_RECOVERY_API_VERSION)" > $(zip_root)/META/recovery-api-version.txt
	$(hide) echo "blocksize $(BOARD_FLASH_BLOCK_SIZE)" > $(zip_root)/META/imagesizes.txt
	$(hide) echo "boot $(call image-size-from-data-size,$(BOARD_BOOTIMAGE_PARTITION_SIZE))" >> $(zip_root)/META/imagesizes.txt
	$(hide) echo "recovery $(call image-size-from-data-size,$(BOARD_RECOVERYIMAGE_PARTITION_SIZE))" >> $(zip_root)/META/imagesizes.txt
	$(hide) echo "system $(call image-size-from-data-size,$(BOARD_SYSTEMIMAGE_PARTITION_SIZE))" >> $(zip_root)/META/imagesizes.txt
	$(hide) echo "userdata $(call image-size-from-data-size,$(BOARD_USERDATAIMAGE_PARTITION_SIZE))" >> $(zip_root)/META/imagesizes.txt
	$(hide) echo "$(tool_extensions)" > $(zip_root)/META/tool-extensions.txt
	@# Zip everything up, preserving symlinks
	$(hide) (cd $(zip_root) && zip -qry ../$(notdir $@) .)

target-files-package: $(BUILT_TARGET_FILES_PACKAGE)

# -----------------------------------------------------------------
# OTA update package

ifneq ($(TARGET_SIMULATOR),true)
ifneq ($(TARGET_PRODUCT),sdk)
ifneq ($(TARGET_DEVICE),generic)

name := $(TARGET_PRODUCT)
ifeq ($(TARGET_BUILD_TYPE),debug)
  name := $(name)_debug
endif
name := $(name)-ota-$(FILE_NAME_TAG)

INTERNAL_OTA_PACKAGE_TARGET := $(PRODUCT_OUT)/$(name).zip

$(INTERNAL_OTA_PACKAGE_TARGET): KEY_CERT_PAIR := $(DEFAULT_KEY_CERT_PAIR)

ifeq ($(TARGET_OTA_SCRIPT_MODE),)
# default to "auto"
$(INTERNAL_OTA_PACKAGE_TARGET): scriptmode := auto
else
$(INTERNAL_OTA_PACKAGE_TARGET): scriptmode := $(TARGET_OTA_SCRIPT_MODE)
endif

ifeq ($(TARGET_OTA_BACKUPTOOL),)
# default to "false"
$(INTERNAL_OTA_PACKAGE_TARGET): backuptool := false
else
$(INTERNAL_OTA_PACKAGE_TARGET): backuptool := $(TARGET_OTA_BACKUPTOOL)
endif

ifeq ($(TARGET_OTA_ASSERT_DEVICE),)
$(INTERNAL_OTA_PACKAGE_TARGET): override_device := auto
else
$(INTERNAL_OTA_PACKAGE_TARGET): override_device := $(TARGET_OTA_ASSERT_DEVICE)
endif

$(INTERNAL_OTA_PACKAGE_TARGET): $(BUILT_TARGET_FILES_PACKAGE) otatools
	@echo "Package OTA: $@"
	$(hide) ./build/tools/releasetools/ota_from_target_files \
	   -n \
	   -m $(scriptmode) \
	   -p $(HOST_OUT) \
           -k $(KEY_CERT_PAIR) \
           --backup=$(backuptool) \
	   --override_device=$(override_device) \
           $(BUILT_TARGET_FILES_PACKAGE) $@

.PHONY: otapackage
otapackage: $(INTERNAL_OTA_PACKAGE_TARGET)

<<<<<<< HEAD
bacon: otapackage

endif    # TARGET_PRODUCT != aosp_emulator_us
endif    # TARGET_PRODUCT != generic
=======
endif    # TARGET_DEVICE != generic
>>>>>>> 59ca5728
endif    # TARGET_PRODUCT != sdk
endif    # TARGET_SIMULATOR != true

# -----------------------------------------------------------------
# installed file list
# Depending on $(INSTALLED_SYSTEMIMAGE) ensures that it
# gets the DexOpt one if we're doing that.
INSTALLED_FILES_FILE := $(PRODUCT_OUT)/installed-files.txt
$(INSTALLED_FILES_FILE): $(INSTALLED_SYSTEMIMAGE)
	@echo Installed file list: $@
	@mkdir -p $(dir $@)
	@rm -f $@
	$(hide) build/tools/fileslist.py $(TARGET_OUT) $(TARGET_OUT_DATA) > $@

.PHONY: installed-file-list
installed-file-list: $(INSTALLED_FILES_FILE)
$(call dist-for-goals, sdk, $(INSTALLED_FILES_FILE))
$(call dist-for-goals, sdk_addon, $(INSTALLED_FILES_FILE))

# -----------------------------------------------------------------
# A zip of the tests that are built when running "make tests".
# This is very similar to BUILT_TARGET_FILES_PACKAGE, but we
# only grab SYSTEM and DATA, and it's called "*-tests-*.zip".
#
name := $(TARGET_PRODUCT)
ifeq ($(TARGET_BUILD_TYPE),debug)
  name := $(name)_debug
endif
name := $(name)-tests-$(FILE_NAME_TAG)

intermediates := $(call intermediates-dir-for,PACKAGING,tests_zip)
BUILT_TESTS_ZIP_PACKAGE := $(intermediates)/$(name).zip
$(BUILT_TESTS_ZIP_PACKAGE): intermediates := $(intermediates)
$(BUILT_TESTS_ZIP_PACKAGE): zip_root := $(intermediates)/$(name)

# Depending on the images guarantees that the underlying
# directories are up-to-date.
$(BUILT_TESTS_ZIP_PACKAGE): \
		$(BUILT_SYSTEMIMAGE) \
		$(INSTALLED_USERDATAIMAGE_TARGET) \
		| $(ACP)
	@echo "Package test files: $@"
	$(hide) rm -rf $@ $(zip_root)
	$(hide) mkdir -p $(dir $@) $(zip_root)
	@# Some parts of the system image
	$(hide) $(call package_files-copy-root, \
		$(SYSTEMIMAGE_SOURCE_DIR)/xbin,$(zip_root)/SYSTEM/xbin)
	$(hide) $(call package_files-copy-root, \
		$(SYSTEMIMAGE_SOURCE_DIR)/lib,$(zip_root)/SYSTEM/lib)
	$(hide) $(call package_files-copy-root, \
		$(SYSTEMIMAGE_SOURCE_DIR)/framework, \
		$(zip_root)/SYSTEM/framework)
	$(hide) $(ACP) $(SYSTEMIMAGE_SOURCE_DIR)/build.prop $(zip_root)/SYSTEM
	@# Contents of the data image
	$(hide) $(call package_files-copy-root, \
		$(TARGET_OUT_DATA),$(zip_root)/DATA)
	$(hide) (cd $(zip_root) && zip -qry ../$(notdir $@) .)

tests-zip-package: $(BUILT_TESTS_ZIP_PACKAGE)

# -----------------------------------------------------------------
# A zip of the symbols directory.  Keep the full paths to make it
# more obvious where these files came from.
#
name := $(TARGET_PRODUCT)
ifeq ($(TARGET_BUILD_TYPE),debug)
  name := $(name)_debug
endif
name := $(name)-symbols-$(FILE_NAME_TAG)

SYMBOLS_ZIP := $(PRODUCT_OUT)/$(name).zip
$(SYMBOLS_ZIP): $(INSTALLED_SYSTEMIMAGE) $(INSTALLED_BOOTIMAGE_TARGET)
	@echo "Package symbols: $@"
	$(hide) rm -rf $@
	$(hide) mkdir -p $(dir $@)
	$(hide) zip -qr $@ $(TARGET_OUT_UNSTRIPPED)

# -----------------------------------------------------------------
# A zip of the Android Apps. Not keeping full path so that we don't
# include product names when distributing
#
name := $(TARGET_PRODUCT)
ifeq ($(TARGET_BUILD_TYPE),debug)
  name := $(name)_debug
endif
name := $(name)-apps-$(FILE_NAME_TAG)

APPS_ZIP := $(PRODUCT_OUT)/$(name).zip
$(APPS_ZIP): $(INSTALLED_SYSTEMIMAGE)
	@echo "Package apps: $@"
	$(hide) rm -rf $@
	$(hide) mkdir -p $(dir $@)
	$(hide) zip -qj $@ $(TARGET_OUT_APPS)/*

endif	# TARGET_SIMULATOR != true

# -----------------------------------------------------------------
# dalvik something
.PHONY: dalvikfiles
dalvikfiles: $(INTERNAL_DALVIK_MODULES)

# -----------------------------------------------------------------
# The update package

ifneq ($(TARGET_SIMULATOR),true)
ifneq ($(TARGET_PRODUCT),sdk)

name := $(TARGET_PRODUCT)
ifeq ($(TARGET_BUILD_TYPE),debug)
  name := $(name)_debug
endif
name := $(name)-img-$(FILE_NAME_TAG)

INTERNAL_UPDATE_PACKAGE_TARGET := $(PRODUCT_OUT)/$(name).zip

ifeq ($(TARGET_RELEASETOOLS_EXTENSIONS),)
# default to common dir for device vendor
$(INTERNAL_UPDATE_PACKAGE_TARGET): extensions := $(TARGET_DEVICE_DIR)/../common
else
$(INTERNAL_UPDATE_PACKAGE_TARGET): extensions := $(TARGET_RELEASETOOLS_EXTENSIONS)
endif

$(INTERNAL_UPDATE_PACKAGE_TARGET): $(BUILT_TARGET_FILES_PACKAGE) otatools
	@echo "Package: $@"
	$(hide) ./build/tools/releasetools/img_from_target_files \
	   -s $(extensions) \
	   -p $(HOST_OUT) \
	   $(BUILT_TARGET_FILES_PACKAGE) $@

.PHONY: updatepackage
updatepackage: $(INTERNAL_UPDATE_PACKAGE_TARGET)

endif    # TARGET_PRODUCT != sdk
endif    # TARGET_SIMULATOR != true

# -----------------------------------------------------------------
# The emulator package

ifneq ($(TARGET_SIMULATOR),true)

INTERNAL_EMULATOR_PACKAGE_FILES += \
        $(HOST_OUT_EXECUTABLES)/emulator$(HOST_EXECUTABLE_SUFFIX) \
        prebuilt/android-arm/kernel/kernel-qemu \
        $(INSTALLED_RAMDISK_TARGET) \
		$(INSTALLED_SYSTEMIMAGE) \
		$(INSTALLED_USERDATAIMAGE_TARGET)

name := $(TARGET_PRODUCT)-emulator-$(FILE_NAME_TAG)

INTERNAL_EMULATOR_PACKAGE_TARGET := $(PRODUCT_OUT)/$(name).zip

$(INTERNAL_EMULATOR_PACKAGE_TARGET): $(INTERNAL_EMULATOR_PACKAGE_FILES)
	@echo "Package: $@"
	$(hide) zip -qj $@ $(INTERNAL_EMULATOR_PACKAGE_FILES)

endif

# -----------------------------------------------------------------
# The pdk package (Platform Development Kit)

ifneq (,$(filter pdk,$(MAKECMDGOALS)))
  include development/pdk/Pdk.mk
endif

# -----------------------------------------------------------------
# The SDK

ifneq ($(TARGET_SIMULATOR),true)

# The SDK includes host-specific components, so it belongs under HOST_OUT.
sdk_dir := $(HOST_OUT)/sdk

# Build a name that looks like:
#
#     linux-x86   --> android-sdk_12345_linux-x86
#     darwin-x86  --> android-sdk_12345_mac-x86
#     windows-x86 --> android-sdk_12345_windows
#
sdk_name := android-sdk_$(FILE_NAME_TAG)
ifeq ($(HOST_OS),darwin)
  INTERNAL_SDK_HOST_OS_NAME := mac
else
  INTERNAL_SDK_HOST_OS_NAME := $(HOST_OS)
endif
ifneq ($(HOST_OS),windows)
  INTERNAL_SDK_HOST_OS_NAME := $(INTERNAL_SDK_HOST_OS_NAME)-$(HOST_ARCH)
endif
sdk_name := $(sdk_name)_$(INTERNAL_SDK_HOST_OS_NAME)

sdk_dep_file := $(sdk_dir)/sdk_deps.mk

ATREE_FILES :=
-include $(sdk_dep_file)

# if we don't have a real list, then use "everything"
ifeq ($(strip $(ATREE_FILES)),)
ATREE_FILES := \
	$(ALL_PREBUILT) \
	$(ALL_COPIED_HEADERS) \
	$(ALL_GENERATED_SOURCES) \
	$(ALL_DEFAULT_INSTALLED_MODULES) \
	$(INSTALLED_RAMDISK_TARGET) \
	$(ALL_DOCS) \
	$(ALL_SDK_FILES)
endif

atree_dir := development/build

sdk_atree_files := \
	$(atree_dir)/sdk.exclude.atree \
	$(atree_dir)/sdk.atree \
	$(atree_dir)/sdk-$(HOST_OS)-$(HOST_ARCH).atree

deps := \
	$(target_notice_file_txt) \
	$(tools_notice_file_txt) \
	$(OUT_DOCS)/offline-sdk-timestamp \
	$(INSTALLED_SYSTEMIMAGE) \
	$(INSTALLED_USERDATAIMAGE_TARGET) \
	$(INSTALLED_RAMDISK_TARGET) \
	$(INSTALLED_SDK_BUILD_PROP_TARGET) \
	$(ATREE_FILES) \
	$(atree_dir)/sdk.atree \
	$(HOST_OUT_EXECUTABLES)/atree \
    $(HOST_OUT_EXECUTABLES)/line_endings

INTERNAL_SDK_TARGET := $(sdk_dir)/$(sdk_name).zip
$(INTERNAL_SDK_TARGET): PRIVATE_NAME := $(sdk_name)
$(INTERNAL_SDK_TARGET): PRIVATE_DIR := $(sdk_dir)/$(sdk_name)
$(INTERNAL_SDK_TARGET): PRIVATE_DEP_FILE := $(sdk_dep_file)
$(INTERNAL_SDK_TARGET): PRIVATE_INPUT_FILES := $(sdk_atree_files)

# Set SDK_GNU_ERROR to non-empty to fail when a GNU target is built.
#
#SDK_GNU_ERROR := true

$(INTERNAL_SDK_TARGET): $(deps)
	@echo "Package SDK: $@"
	$(hide) rm -rf $(PRIVATE_DIR) $@
	$(hide) for f in $(target_gnu_MODULES); do \
	  if [ -f $$f ]; then \
	    echo SDK: $(if $(SDK_GNU_ERROR),ERROR:,warning:) \
	        including GNU target $$f >&2; \
	    FAIL=$(SDK_GNU_ERROR); \
	  fi; \
	done; \
	if [ $$FAIL ]; then exit 1; fi
	$(hide) ( \
		$(HOST_OUT_EXECUTABLES)/atree \
		$(addprefix -f ,$(PRIVATE_INPUT_FILES)) \
			-m $(PRIVATE_DEP_FILE) \
			-I . \
			-I $(PRODUCT_OUT) \
			-I $(HOST_OUT) \
			-I $(TARGET_COMMON_OUT_ROOT) \
			-v "PLATFORM_NAME=android-$(PLATFORM_VERSION)" \
			-o $(PRIVATE_DIR) && \
		cp -f $(target_notice_file_txt) \
				$(PRIVATE_DIR)/platforms/android-$(PLATFORM_VERSION)/images/NOTICE.txt && \
		cp -f $(tools_notice_file_txt) $(PRIVATE_DIR)/tools/NOTICE.txt && \
		HOST_OUT_EXECUTABLES=$(HOST_OUT_EXECUTABLES) HOST_OS=$(HOST_OS) \
                development/build/tools/sdk_clean.sh $(PRIVATE_DIR) && \
		chmod -R ug+rwX $(PRIVATE_DIR) && \
		cd $(dir $@) && zip -rq $(notdir $@) $(PRIVATE_NAME) \
	) || ( rm -rf $(PRIVATE_DIR) $@ && exit 44 )

endif # !simulator

# -----------------------------------------------------------------
# Findbugs
INTERNAL_FINDBUGS_XML_TARGET := $(PRODUCT_OUT)/findbugs.xml
INTERNAL_FINDBUGS_HTML_TARGET := $(PRODUCT_OUT)/findbugs.html
$(INTERNAL_FINDBUGS_XML_TARGET): $(ALL_FINDBUGS_FILES)
	@echo UnionBugs: $@
	$(hide) prebuilt/common/findbugs/bin/unionBugs $(ALL_FINDBUGS_FILES) \
	> $@
$(INTERNAL_FINDBUGS_HTML_TARGET): $(INTERNAL_FINDBUGS_XML_TARGET)
	@echo ConvertXmlToText: $@
	$(hide) prebuilt/common/findbugs/bin/convertXmlToText -html:fancy.xsl \
	$(INTERNAL_FINDBUGS_XML_TARGET)	> $@

# -----------------------------------------------------------------
# Findbugs

# -----------------------------------------------------------------
# These are some additional build tasks that need to be run.
include $(sort $(wildcard $(BUILD_SYSTEM)/tasks/*.mk))<|MERGE_RESOLUTION|>--- conflicted
+++ resolved
@@ -997,14 +997,10 @@
 .PHONY: otapackage
 otapackage: $(INTERNAL_OTA_PACKAGE_TARGET)
 
-<<<<<<< HEAD
 bacon: otapackage
 
 endif    # TARGET_PRODUCT != aosp_emulator_us
 endif    # TARGET_PRODUCT != generic
-=======
-endif    # TARGET_DEVICE != generic
->>>>>>> 59ca5728
 endif    # TARGET_PRODUCT != sdk
 endif    # TARGET_SIMULATOR != true
 
