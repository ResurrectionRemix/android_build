# Put some miscellaneous rules here

# Build system colors

ifneq ($(BUILD_WITH_COLORS),0)
  CL_RED="\033[31m"
  CL_GRN="\033[32m"
  CL_YLW="\033[33m"
  CL_BLU="\033[34m"
  CL_MAG="\033[35m"
  CL_CYN="\033[36m"
  CL_RST="\033[0m"
endif

# HACK: clear LOCAL_PATH from including last build target before calling
# intermedites-dir-for
LOCAL_PATH := $(BUILD_SYSTEM)

# Pick a reasonable string to use to identify files.
ifneq "" "$(filter eng.%,$(BUILD_NUMBER))"
  # BUILD_NUMBER has a timestamp in it, which means that
  # it will change every time.  Pick a stable value.
  FILE_NAME_TAG := eng.$(USER)
else
  FILE_NAME_TAG := $(BUILD_NUMBER)
endif

# -----------------------------------------------------------------
# Define rules to copy PRODUCT_COPY_FILES defined by the product.
# PRODUCT_COPY_FILES contains words like <source file>:<dest file>[:<owner>].
# <dest file> is relative to $(PRODUCT_OUT), so it should look like,
# e.g., "system/etc/file.xml".
# The filter part means "only eval the copy-one-file rule if this
# src:dest pair is the first one to match the same dest"
#$(1): the src:dest pair
define check-product-copy-files
$(if $(filter %.apk, $(call word-colon, 2, $(1))),$(error \
    Prebuilt apk found in PRODUCT_COPY_FILES: $(1), use BUILD_PREBUILT instead!))
endef
# filter out the duplicate <source file>:<dest file> pairs.
unique_product_copy_files_pairs :=
$(foreach cf,$(PRODUCT_COPY_FILES), \
    $(if $(filter $(unique_product_copy_files_pairs),$(cf)),,\
        $(eval unique_product_copy_files_pairs += $(cf))))
unique_product_copy_files_destinations :=
$(foreach cf,$(unique_product_copy_files_pairs), \
    $(eval _src := $(call word-colon,1,$(cf))) \
    $(eval _dest := $(call word-colon,2,$(cf))) \
    $(if $(filter $(unique_product_copy_files_destinations),$(_dest)), \
        $(info PRODUCT_COPY_FILES $(cf) ignored.), \
        $(eval _fulldest := $(call append-path,$(PRODUCT_OUT),$(_dest))) \
        $(if $(filter %.xml,$(_dest)),\
            $(eval $(call copy-xml-file-checked,$(_src),$(_fulldest))),\
            $(eval $(call copy-one-file,$(_src),$(_fulldest)))) \
        $(eval ALL_DEFAULT_INSTALLED_MODULES += $(_fulldest)) \
        $(eval unique_product_copy_files_destinations += $(_dest))))
unique_product_copy_files_pairs :=
unique_product_copy_files_destinations :=

# -----------------------------------------------------------------
# docs/index.html
ifeq (,$(TARGET_BUILD_APPS))
gen := $(OUT_DOCS)/index.html
ALL_DOCS += $(gen)
$(gen): frameworks/base/docs/docs-redirect-index.html
	@mkdir -p $(dir $@)
	@cp -f $< $@
endif

# -----------------------------------------------------------------
# default.prop
INSTALLED_DEFAULT_PROP_TARGET := $(TARGET_ROOT_OUT)/default.prop
ALL_DEFAULT_INSTALLED_MODULES += $(INSTALLED_DEFAULT_PROP_TARGET)
ADDITIONAL_DEFAULT_PROPERTIES := \
    $(call collapse-pairs, $(ADDITIONAL_DEFAULT_PROPERTIES))
ADDITIONAL_DEFAULT_PROPERTIES += \
    $(call collapse-pairs, $(PRODUCT_DEFAULT_PROPERTY_OVERRIDES))
ADDITIONAL_DEFAULT_PROPERTIES := $(call uniq-pairs-by-first-component, \
    $(ADDITIONAL_DEFAULT_PROPERTIES),=)

$(INSTALLED_DEFAULT_PROP_TARGET):
	@echo Target buildinfo: $@
	@mkdir -p $(dir $@)
	$(hide) echo "#" > $@; \
	        echo "# ADDITIONAL_DEFAULT_PROPERTIES" >> $@; \
	        echo "#" >> $@;
	$(hide) $(foreach line,$(ADDITIONAL_DEFAULT_PROPERTIES), \
		echo "$(line)" >> $@;)
	build/tools/post_process_props.py $@

# -----------------------------------------------------------------
# build.prop
INSTALLED_BUILD_PROP_TARGET := $(TARGET_OUT)/build.prop
ALL_DEFAULT_INSTALLED_MODULES += $(INSTALLED_BUILD_PROP_TARGET)
ADDITIONAL_BUILD_PROPERTIES := \
    $(call collapse-pairs, $(ADDITIONAL_BUILD_PROPERTIES))
ADDITIONAL_BUILD_PROPERTIES := $(call uniq-pairs-by-first-component, \
    $(ADDITIONAL_BUILD_PROPERTIES),=)

# A list of arbitrary tags describing the build configuration.
# Force ":=" so we can use +=
BUILD_VERSION_TAGS := $(BUILD_VERSION_TAGS)
ifeq ($(TARGET_BUILD_TYPE),debug)
  BUILD_VERSION_TAGS += debug
endif
# The "test-keys" tag marks builds signed with the old test keys,
# which are available in the SDK.  "dev-keys" marks builds signed with
# non-default dev keys (usually private keys from a vendor directory).
# Both of these tags will be removed and replaced with "release-keys"
# when the target-files is signed in a post-build step.
ifeq ($(DEFAULT_SYSTEM_DEV_CERTIFICATE),build/target/product/security/testkey)
BUILD_KEYS := test-keys
else
BUILD_KEYS := dev-keys
endif
BUILD_VERSION_TAGS += $(BUILD_KEYS)
BUILD_VERSION_TAGS := $(subst $(space),$(comma),$(sort $(BUILD_VERSION_TAGS)))

# If the final fingerprint should be different than what was used by the build system,
# we can allow that too.
ifeq ($(TARGET_VENDOR_PRODUCT_NAME),)
TARGET_VENDOR_PRODUCT_NAME := $(TARGET_PRODUCT)
endif

ifeq ($(TARGET_VENDOR_DEVICE_NAME),)
TARGET_VENDOR_DEVICE_NAME := $(TARGET_DEVICE)
endif

ifeq ($(TARGET_VENDOR_RELEASE_BUILD_ID),)
TARGET_VENDOR_RELEASE_BUILD_ID := $(BUILD_NUMBER)
endif

# A human-readable string that descibes this build in detail.
build_desc := $(TARGET_VENDOR_PRODUCT_NAME)-$(TARGET_BUILD_VARIANT) $(PLATFORM_VERSION) $(BUILD_ID) $(TARGET_VENDOR_RELEASE_BUILD_ID) $(BUILD_VERSION_TAGS)
$(INSTALLED_BUILD_PROP_TARGET): PRIVATE_BUILD_DESC := $(build_desc)

# The string used to uniquely identify the combined build and product; used by the OTA server.
ifeq (,$(strip $(BUILD_FINGERPRINT)))
  ifneq ($(filter eng.%,$(BUILD_NUMBER)),)
    # Trim down BUILD_FINGERPRINT: the default BUILD_NUMBER makes it easily exceed
    # the Android system property length limit (PROPERTY_VALUE_MAX=92).
    BF_BUILD_NUMBER := $(USER)$(shell date +%m%d%H%M)
  else
    BF_BUILD_NUMBER := $(BUILD_NUMBER)
  endif
  BUILD_FINGERPRINT := $(PRODUCT_BRAND)/$(TARGET_VENDOR_PRODUCT_NAME)/$(TARGET_VENDOR_DEVICE_NAME):$(PLATFORM_VERSION)/$(BUILD_ID)/$(TARGET_VENDOR_RELEASE_BUILD_ID):$(TARGET_BUILD_VARIANT)/$(BUILD_VERSION_TAGS)
endif
ifneq ($(words $(BUILD_FINGERPRINT)),1)
  $(error BUILD_FINGERPRINT cannot contain spaces: "$(BUILD_FINGERPRINT)")
endif

# The string used to uniquely identify the system build; used by the OTA server.
# This purposefully excludes any product-specific variables.
ifeq (,$(strip $(BUILD_THUMBPRINT)))
  BUILD_THUMBPRINT := $(PLATFORM_VERSION)/$(BUILD_ID)/$(BUILD_NUMBER):$(TARGET_BUILD_VARIANT)/$(BUILD_VERSION_TAGS)
endif
ifneq ($(words $(BUILD_THUMBPRINT)),1)
  $(error BUILD_THUMBPRINT cannot contain spaces: "$(BUILD_THUMBPRINT)")
endif

KNOWN_OEM_THUMBPRINT_PROPERTIES := \
    ro.product.brand \
    ro.product.name \
    ro.product.device
OEM_THUMBPRINT_PROPERTIES := $(filter $(KNOWN_OEM_THUMBPRINT_PROPERTIES),\
    $(PRODUCTS.$(INTERNAL_PRODUCT).PRODUCT_OEM_PROPERTIES))

# Display parameters shown under Settings -> About Phone
ifeq ($(TARGET_BUILD_VARIANT),user)
  # User builds should show:
  # release build number or branch.buld_number non-release builds

  # Dev. branches should have DISPLAY_BUILD_NUMBER set
  ifeq "true" "$(DISPLAY_BUILD_NUMBER)"
    BUILD_DISPLAY_ID := $(BUILD_ID).$(BUILD_NUMBER) $(BUILD_KEYS)
  else
    BUILD_DISPLAY_ID := $(BUILD_ID) $(BUILD_KEYS)
  endif
else
  # Non-user builds should show detailed build information
  BUILD_DISPLAY_ID := $(build_desc)
endif

# Whether there is default locale set in PRODUCT_PROPERTY_OVERRIDES
product_property_override_locale_language := $(strip \
    $(patsubst ro.product.locale.language=%,%,\
    $(filter ro.product.locale.language=%,$(PRODUCT_PROPERTY_OVERRIDES))))
product_property_overrides_locale_region := $(strip \
    $(patsubst ro.product.locale.region=%,%,\
    $(filter ro.product.locale.region=%,$(PRODUCT_PROPERTY_OVERRIDES))))

# Selects the first locale in the list given as the argument,
# and splits it into language and region, which each may be
# empty.
define default-locale
$(subst _, , $(firstword $(1)))
endef

# Selects the first locale in the list given as the argument
# and returns the language (or the region), if it's not set in PRODUCT_PROPERTY_OVERRIDES;
# Return empty string if it's already set in PRODUCT_PROPERTY_OVERRIDES.
define default-locale-language
$(if $(product_property_override_locale_language),,$(word 1, $(call default-locale, $(1))))
endef
define default-locale-region
$(if $(product_property_overrides_locale_region),,$(word 2, $(call default-locale, $(1))))
endef

BUILDINFO_SH := build/tools/buildinfo.sh

ifdef TARGET_SYSTEM_PROP
system_prop_file := $(TARGET_SYSTEM_PROP)
else
system_prop_file := $(wildcard $(TARGET_DEVICE_DIR)/system.prop)
endif
$(INSTALLED_BUILD_PROP_TARGET): $(BUILDINFO_SH) $(INTERNAL_BUILD_ID_MAKEFILE) $(BUILD_SYSTEM)/version_defaults.mk $(system_prop_file)
	@echo Target buildinfo: $@
	@mkdir -p $(dir $@)
	$(hide) echo > $@
ifneq ($(PRODUCTS.$(INTERNAL_PRODUCT).PRODUCT_OEM_PROPERTIES),)
	$(hide) echo "#" >> $@; \
	        echo "# PRODUCT_OEM_PROPERTIES" >> $@; \
	        echo "#" >> $@;
	$(hide) $(foreach prop,$(PRODUCTS.$(INTERNAL_PRODUCT).PRODUCT_OEM_PROPERTIES), \
		echo "import /oem/oem.prop $(prop)" >> $@;)
endif
	$(hide) TARGET_BUILD_TYPE="$(TARGET_BUILD_VARIANT)" \
			TARGET_BUILD_FLAVOR="$(TARGET_PRODUCT)-$(TARGET_BUILD_VARIANT)" \
			TARGET_DEVICE="$(TARGET_VENDOR_DEVICE_NAME)" \
			CM_DEVICE="$(TARGET_DEVICE)" \
			PRODUCT_NAME="$(TARGET_VENDOR_PRODUCT_NAME)" \
			PRODUCT_BRAND="$(PRODUCT_BRAND)" \
			PRODUCT_DEFAULT_LANGUAGE="$(call default-locale-language,$(PRODUCT_LOCALES))" \
			PRODUCT_DEFAULT_REGION="$(call default-locale-region,$(PRODUCT_LOCALES))" \
			PRODUCT_DEFAULT_WIFI_CHANNELS="$(PRODUCT_DEFAULT_WIFI_CHANNELS)" \
			PRODUCT_MODEL="$(PRODUCT_MODEL)" \
			PRODUCT_MANUFACTURER="$(PRODUCT_MANUFACTURER)" \
			PRIVATE_BUILD_DESC="$(PRIVATE_BUILD_DESC)" \
			BUILD_ID="$(BUILD_ID)" \
			BUILD_DISPLAY_ID="$(BUILD_DISPLAY_ID)" \
			BUILD_NUMBER="$(BUILD_NUMBER)" \
			PLATFORM_VERSION="$(PLATFORM_VERSION)" \
			PLATFORM_SECURITY_PATCH="$(PLATFORM_SECURITY_PATCH)" \
			PLATFORM_BASE_OS="$(PLATFORM_BASE_OS)" \
			PLATFORM_SDK_VERSION="$(PLATFORM_SDK_VERSION)" \
			PLATFORM_VERSION_CODENAME="$(PLATFORM_VERSION_CODENAME)" \
			PLATFORM_VERSION_ALL_CODENAMES="$(PLATFORM_VERSION_ALL_CODENAMES)" \
			BUILD_VERSION_TAGS="$(BUILD_VERSION_TAGS)" \
			TARGET_BOOTLOADER_BOARD_NAME="$(TARGET_BOOTLOADER_BOARD_NAME)" \
			BUILD_FINGERPRINT="$(BUILD_FINGERPRINT)" \
			$(if $(OEM_THUMBPRINT_PROPERTIES),BUILD_THUMBPRINT="$(BUILD_THUMBPRINT)") \
			TARGET_BOARD_PLATFORM="$(TARGET_BOARD_PLATFORM)" \
			TARGET_CPU_ABI_LIST="$(TARGET_CPU_ABI_LIST)" \
			TARGET_CPU_ABI_LIST_32_BIT="$(TARGET_CPU_ABI_LIST_32_BIT)" \
			TARGET_CPU_ABI_LIST_64_BIT="$(TARGET_CPU_ABI_LIST_64_BIT)" \
			TARGET_CPU_ABI="$(TARGET_CPU_ABI)" \
			TARGET_CPU_ABI2="$(TARGET_CPU_ABI2)" \
			TARGET_AAPT_CHARACTERISTICS="$(TARGET_AAPT_CHARACTERISTICS)" \
			TARGET_UNIFIED_DEVICE="$(TARGET_UNIFIED_DEVICE)" \
			$(PRODUCT_BUILD_PROP_OVERRIDES) \
	        bash $(BUILDINFO_SH) >> $@
	$(hide) $(foreach file,$(system_prop_file), \
		if [ -f "$(file)" ]; then \
			echo "#" >> $@; \
			echo Target buildinfo from: "$(file)"; \
			echo "# from $(file)" >> $@; \
			echo "#" >> $@; \
			cat $(file) >> $@; \
		fi;)
	$(if $(ADDITIONAL_BUILD_PROPERTIES), \
		$(hide) echo >> $@; \
		        echo "#" >> $@; \
		        echo "# ADDITIONAL_BUILD_PROPERTIES" >> $@; \
		        echo "#" >> $@; )
	$(hide) $(foreach line,$(ADDITIONAL_BUILD_PROPERTIES), \
		echo "$(line)" >> $@;)
	$(hide) build/tools/post_process_props.py $@ "$(PRODUCT_PROPERTY_UBER_OVERRIDES)" $(PRODUCTS.$(INTERNAL_PRODUCT).PRODUCT_SYSTEM_PROPERTY_BLACKLIST)

build_desc :=

# -----------------------------------------------------------------
# vendor build.prop
#
# For verifying that the vendor build is what we thing it is
ifdef BOARD_VENDORIMAGE_FILE_SYSTEM_TYPE
INSTALLED_VENDOR_BUILD_PROP_TARGET := $(TARGET_OUT_VENDOR)/build.prop
ALL_DEFAULT_INSTALLED_MODULES += $(INSTALLED_VENDOR_BUILD_PROP_TARGET)
$(INSTALLED_VENDOR_BUILD_PROP_TARGET): $(INSTALLED_BUILD_PROP_TARGET)
	@echo Target vendor buildinfo: $@
	@mkdir -p $(dir $@)
	$(hide) echo > $@
	$(hide) echo ro.vendor.build.date=`date`>>$@
	$(hide) echo ro.vendor.build.date.utc=`date +%s`>>$@
	$(hide) echo ro.vendor.build.fingerprint="$(BUILD_FINGERPRINT)">>$@
endif

# -----------------------------------------------------------------
# sdk-build.prop
#
# There are certain things in build.prop that we don't want to
# ship with the sdk; remove them.

# This must be a list of entire property keys followed by
# "=" characters, without any internal spaces.
sdk_build_prop_remove := \
	ro.build.user= \
	ro.build.host= \
	ro.product.brand= \
	ro.product.manufacturer= \
	ro.product.device=
# TODO: Remove this soon-to-be obsolete property
sdk_build_prop_remove += ro.build.product=
INSTALLED_SDK_BUILD_PROP_TARGET := $(PRODUCT_OUT)/sdk/sdk-build.prop
$(INSTALLED_SDK_BUILD_PROP_TARGET): $(INSTALLED_BUILD_PROP_TARGET)
	@echo SDK buildinfo: $@
	@mkdir -p $(dir $@)
	$(hide) grep -v "$(subst $(space),\|,$(strip \
				$(sdk_build_prop_remove)))" $< > $@.tmp
	$(hide) for x in $(sdk_build_prop_remove); do \
				echo "$$x"generic >> $@.tmp; done
	$(hide) mv $@.tmp $@

# -----------------------------------------------------------------
# package stats
PACKAGE_STATS_FILE := $(PRODUCT_OUT)/package-stats.txt
PACKAGES_TO_STAT := \
    $(sort $(filter $(TARGET_OUT)/% $(TARGET_OUT_DATA)/%, \
	$(filter %.jar %.apk, $(ALL_DEFAULT_INSTALLED_MODULES))))
$(PACKAGE_STATS_FILE): $(PACKAGES_TO_STAT)
	@echo Package stats: $@
	@mkdir -p $(dir $@)
	$(hide) rm -f $@
	$(hide) build/tools/dump-package-stats $^ > $@

.PHONY: package-stats
package-stats: $(PACKAGE_STATS_FILE)

# -----------------------------------------------------------------
# Cert-to-package mapping.  Used by the post-build signing tools.
# Use a macro to add newline to each echo command
define _apkcerts_echo_with_newline
$(hide) echo $(1)

endef

name := $(TARGET_PRODUCT)
ifeq ($(TARGET_BUILD_TYPE),debug)
  name := $(name)_debug
endif
name := $(name)-apkcerts-$(FILE_NAME_TAG)
intermediates := \
	$(call intermediates-dir-for,PACKAGING,apkcerts)
APKCERTS_FILE := $(intermediates)/$(name).txt
# We don't need to really build all the modules.
# TODO: rebuild APKCERTS_FILE if any app change its cert.
$(APKCERTS_FILE):
	@echo APK certs list: $@
	@mkdir -p $(dir $@)
	@rm -f $@
	$(foreach p,$(PACKAGES),\
	  $(if $(PACKAGES.$(p).EXTERNAL_KEY),\
	    $(call _apkcerts_echo_with_newline,\
	      'name="$(p).apk" certificate="EXTERNAL" \
	      private_key=""' >> $@),\
	    $(call _apkcerts_echo_with_newline,\
	      'name="$(p).apk" certificate="$(PACKAGES.$(p).CERTIFICATE)" \
	      private_key="$(PACKAGES.$(p).PRIVATE_KEY)"' >> $@)))
	# In case value of PACKAGES is empty.
	$(hide) touch $@

.PHONY: apkcerts-list
apkcerts-list: $(APKCERTS_FILE)

ifneq (,$(TARGET_BUILD_APPS))
  $(call dist-for-goals, apps_only, $(APKCERTS_FILE):apkcerts.txt)
endif

# -----------------------------------------------------------------
# module info file
ifdef CREATE_MODULE_INFO_FILE
  MODULE_INFO_FILE := $(PRODUCT_OUT)/module-info.txt
  $(info Generating $(MODULE_INFO_FILE)...)
  $(shell rm -f $(MODULE_INFO_FILE))
  $(foreach m,$(ALL_MODULES), \
    $(shell echo "NAME=\"$(m)\"" \
	"PATH=\"$(strip $(ALL_MODULES.$(m).PATH))\"" \
	"TAGS=\"$(strip $(filter-out _%,$(ALL_MODULES.$(m).TAGS)))\"" \
	"BUILT=\"$(strip $(ALL_MODULES.$(m).BUILT))\"" \
	"INSTALLED=\"$(strip $(ALL_MODULES.$(m).INSTALLED))\"" >> $(MODULE_INFO_FILE)))
endif

# -----------------------------------------------------------------

# The dev key is used to sign this package, and as the key required
# for future OTA packages installed by this system.  Actual product
# deliverables will be re-signed by hand.  We expect this file to
# exist with the suffixes ".x509.pem" and ".pk8".
DEFAULT_KEY_CERT_PAIR := $(DEFAULT_SYSTEM_DEV_CERTIFICATE)

ifneq ($(OTA_PACKAGE_SIGNING_KEY),)
    DEFAULT_KEY_CERT_PAIR := $(OTA_PACKAGE_SIGNING_KEY)
endif

# Rules that need to be present for the all targets, even
# if they don't do anything.
.PHONY: systemimage
systemimage:

# -----------------------------------------------------------------

.PHONY: event-log-tags

# Produce an event logs tag file for everything we know about, in order
# to properly allocate numbers.  Then produce a file that's filtered
# for what's going to be installed.

all_event_log_tags_file := $(TARGET_OUT_COMMON_INTERMEDIATES)/all-event-log-tags.txt

event_log_tags_file := $(TARGET_OUT)/etc/event-log-tags

# Include tags from all packages that we know about
all_event_log_tags_src := \
    $(sort $(foreach m, $(ALL_MODULES), $(ALL_MODULES.$(m).EVENT_LOG_TAGS)))

# PDK builds will already have a full list of tags that needs to get merged
# in with the ones from source
pdk_fusion_log_tags_file := $(patsubst $(PRODUCT_OUT)/%,$(_pdk_fusion_intermediates)/%,$(filter $(event_log_tags_file),$(ALL_PDK_FUSION_FILES)))

$(all_event_log_tags_file): PRIVATE_SRC_FILES := $(all_event_log_tags_src) $(pdk_fusion_log_tags_file)
$(all_event_log_tags_file): $(all_event_log_tags_src) $(pdk_fusion_log_tags_file)
	$(hide) mkdir -p $(dir $@)
	$(hide) build/tools/merge-event-log-tags.py -o $@ $(PRIVATE_SRC_FILES)

# Include tags from all packages included in this product, plus all
# tags that are part of the system (ie, not in a vendor/ or device/
# directory).
event_log_tags_src := \
    $(sort $(foreach m,\
      $(PRODUCTS.$(INTERNAL_PRODUCT).PRODUCT_PACKAGES) \
      $(call module-names-for-tag-list,user), \
      $(ALL_MODULES.$(m).EVENT_LOG_TAGS)) \
      $(filter-out vendor/% device/% out/%,$(all_event_log_tags_src)))

$(event_log_tags_file): PRIVATE_SRC_FILES := $(event_log_tags_src) $(pdk_fusion_log_tags_file)
$(event_log_tags_file): PRIVATE_MERGED_FILE := $(all_event_log_tags_file)
$(event_log_tags_file): $(event_log_tags_src) $(all_event_log_tags_file) $(pdk_fusion_log_tags_file)
	$(hide) mkdir -p $(dir $@)
	$(hide) build/tools/merge-event-log-tags.py -o $@ -m $(PRIVATE_MERGED_FILE) $(PRIVATE_SRC_FILES)

event-log-tags: $(event_log_tags_file)

ALL_DEFAULT_INSTALLED_MODULES += $(event_log_tags_file)


# #################################################################
# Targets for boot/OS images
# #################################################################
ifneq ($(strip $(TARGET_NO_BOOTLOADER)),true)
  INSTALLED_BOOTLOADER_MODULE := $(PRODUCT_OUT)/bootloader
  ifeq ($(strip $(TARGET_BOOTLOADER_IS_2ND)),true)
    INSTALLED_2NDBOOTLOADER_TARGET := $(PRODUCT_OUT)/2ndbootloader
  else
    INSTALLED_2NDBOOTLOADER_TARGET :=
  endif
else
  INSTALLED_BOOTLOADER_MODULE :=
  INSTALLED_2NDBOOTLOADER_TARGET :=
endif # TARGET_NO_BOOTLOADER
ifneq ($(strip $(TARGET_NO_KERNEL)),true)
  INSTALLED_KERNEL_TARGET := $(PRODUCT_OUT)/kernel
else
  INSTALLED_KERNEL_TARGET :=
endif

# -----------------------------------------------------------------
# the ramdisk
INTERNAL_RAMDISK_FILES := $(filter $(TARGET_ROOT_OUT)/%, \
	$(ALL_PREBUILT) \
	$(ALL_COPIED_HEADERS) \
	$(ALL_GENERATED_SOURCES) \
	$(ALL_DEFAULT_INSTALLED_MODULES))

BUILT_RAMDISK_TARGET := $(PRODUCT_OUT)/ramdisk.img

# We just build this directly to the install location.
INSTALLED_RAMDISK_TARGET := $(BUILT_RAMDISK_TARGET)
$(INSTALLED_RAMDISK_TARGET): $(MKBOOTFS) $(INTERNAL_RAMDISK_FILES) | $(MINIGZIP)
	$(call pretty,"Target ram disk: $@")
	$(hide) $(MKBOOTFS) $(TARGET_ROOT_OUT) | $(MINIGZIP) > $@

.PHONY: ramdisk-nodeps
ramdisk-nodeps: $(MKBOOTFS) | $(MINIGZIP)
	@echo "make $@: ignoring dependencies"
	$(hide) $(MKBOOTFS) $(TARGET_ROOT_OUT) | $(MINIGZIP) > $(INSTALLED_RAMDISK_TARGET)

ifneq ($(strip $(TARGET_NO_KERNEL)),true)

# -----------------------------------------------------------------
# the boot image, which is a collection of other images.
INTERNAL_BOOTIMAGE_ARGS := \
	$(addprefix --second ,$(INSTALLED_2NDBOOTLOADER_TARGET)) \
	--kernel $(INSTALLED_KERNEL_TARGET) \
	--ramdisk $(INSTALLED_RAMDISK_TARGET)

INTERNAL_BOOTIMAGE_FILES := $(filter-out --%,$(INTERNAL_BOOTIMAGE_ARGS))

BOARD_KERNEL_CMDLINE := $(strip $(BOARD_KERNEL_CMDLINE))
ifdef BOARD_KERNEL_CMDLINE
  INTERNAL_BOOTIMAGE_ARGS += --cmdline "$(BOARD_KERNEL_CMDLINE)"
endif

BOARD_KERNEL_BASE := $(strip $(BOARD_KERNEL_BASE))
ifdef BOARD_KERNEL_BASE
  INTERNAL_BOOTIMAGE_ARGS += --base $(BOARD_KERNEL_BASE)
endif

BOARD_KERNEL_PAGESIZE := $(strip $(BOARD_KERNEL_PAGESIZE))
ifdef BOARD_KERNEL_PAGESIZE
  INTERNAL_BOOTIMAGE_ARGS += --pagesize $(BOARD_KERNEL_PAGESIZE)
endif

INSTALLED_DTIMAGE_TARGET := $(PRODUCT_OUT)/dt.img

ifeq ($(strip $(BOARD_KERNEL_SEPARATED_DT)),true)
  INTERNAL_BOOTIMAGE_ARGS += --dt $(INSTALLED_DTIMAGE_TARGET)
  BOOTIMAGE_EXTRA_DEPS    := $(INSTALLED_DTIMAGE_TARGET)
endif

INSTALLED_BOOTIMAGE_TARGET := $(PRODUCT_OUT)/boot.img

ifeq ($(TARGET_BOOTIMAGE_USE_EXT2),true)
tmp_dir_for_image := $(call intermediates-dir-for,EXECUTABLES,boot_img)/bootimg
INTERNAL_BOOTIMAGE_ARGS += --tmpdir $(tmp_dir_for_image)
INTERNAL_BOOTIMAGE_ARGS += --genext2fs $(MKEXT2IMG)

ifeq ($(TARGET_BOOTIMAGE_USE_EXTLINUX),true)
INTERNAL_BOOTIMAGE_ARGS += --extlinuxconf $(TARGET_BOOTIMAGE_EXTLINUX_CONFIG)
endif

$(INSTALLED_BOOTIMAGE_TARGET): $(MKEXT2IMG) $(INTERNAL_BOOTIMAGE_FILES)
	$(call pretty,"Target boot image: $@")
	$(hide) $(MKEXT2BOOTIMG) $(INTERNAL_BOOTIMAGE_ARGS) --output $@
	@echo -e ${CL_CYN}"Made boot image: $@"${CL_RST}

.PHONY: bootimage-nodeps
bootimage-nodeps: $(MKEXT2IMG)
	@echo "make $@: ignoring dependencies"
	$(hide) $(MKEXT2BOOTIMG) $(INTERNAL_BOOTIMAGE_ARGS) --output $(INSTALLED_BOOTIMAGE_TARGET)

else ifndef BOARD_CUSTOM_BOOTIMG_MK

  ifeq (true,$(PRODUCTS.$(INTERNAL_PRODUCT).PRODUCT_SUPPORTS_VERITY)) # TARGET_BOOTIMAGE_USE_EXT2 != true

$(INSTALLED_BOOTIMAGE_TARGET): $(MKBOOTIMG) $(INTERNAL_BOOTIMAGE_FILES) $(BOOT_SIGNER) $(BOOTIMAGE_EXTRA_DEPS)
	$(call pretty,"Target boot image: $@")
	$(hide) $(MKBOOTIMG) $(INTERNAL_BOOTIMAGE_ARGS) $(BOARD_MKBOOTIMG_ARGS) --output $@
	$(BOOT_SIGNER) /boot $@ $(PRODUCTS.$(INTERNAL_PRODUCT).PRODUCT_VERITY_SIGNING_KEY).pk8 $(PRODUCTS.$(INTERNAL_PRODUCT).PRODUCT_VERITY_SIGNING_KEY).x509.pem $@
	$(hide) $(call assert-max-image-size,$@,$(BOARD_BOOTIMAGE_PARTITION_SIZE))

.PHONY: bootimage-nodeps
bootimage-nodeps: $(MKBOOTIMG) $(BOOT_SIGNER)
	@echo "make $@: ignoring dependencies"
	$(hide) $(MKBOOTIMG) $(INTERNAL_BOOTIMAGE_ARGS) $(BOARD_MKBOOTIMG_ARGS) --output $(INSTALLED_BOOTIMAGE_TARGET)
	$(BOOT_SIGNER) /boot $(INSTALLED_BOOTIMAGE_TARGET) $(PRODUCTS.$(INTERNAL_PRODUCT).PRODUCT_VERITY_SIGNING_KEY).pk8 $(PRODUCTS.$(INTERNAL_PRODUCT).PRODUCT_VERITY_SIGNING_KEY).x509.pem $(INSTALLED_BOOTIMAGE_TARGET)
	$(hide) $(call assert-max-image-size,$(INSTALLED_BOOTIMAGE_TARGET),$(BOARD_BOOTIMAGE_PARTITION_SIZE))

  else # PRODUCT_SUPPORTS_VERITY != true

$(INSTALLED_BOOTIMAGE_TARGET): $(MKBOOTIMG) $(INTERNAL_BOOTIMAGE_FILES) $(BOOTIMAGE_EXTRA_DEPS)
	$(call pretty,"Target boot image: $@")
	$(hide) $(MKBOOTIMG) $(INTERNAL_BOOTIMAGE_ARGS) $(BOARD_MKBOOTIMG_ARGS) --output $@
	$(hide) $(call assert-max-image-size,$@,$(BOARD_BOOTIMAGE_PARTITION_SIZE))
	@echo -e ${CL_CYN}"Made boot image: $@"${CL_RST}

.PHONY: bootimage-nodeps
bootimage-nodeps: $(MKBOOTIMG)
	@echo "make $@: ignoring dependencies"
	$(hide) $(MKBOOTIMG) $(INTERNAL_BOOTIMAGE_ARGS) $(BOARD_MKBOOTIMG_ARGS) --output $(INSTALLED_BOOTIMAGE_TARGET)
	$(hide) $(call assert-max-image-size,$(INSTALLED_BOOTIMAGE_TARGET),$(BOARD_BOOTIMAGE_PARTITION_SIZE))
	@echo -e ${CL_INS}"Made boot image: $@"${CL_RST}

  endif # PRODUCT_SUPPORTS_VERITY
endif # TARGET_BOOTIMAGE_USE_EXT2 / BOARD_CUSTOM_BOOTIMG_MK

else	# TARGET_NO_KERNEL
# HACK: The top-level targets depend on the bootimage.  Not all targets
# can produce a bootimage, though, and emulator targets need the ramdisk
# instead.  Fake it out by calling the ramdisk the bootimage.
# TODO: make the emulator use bootimages, and make mkbootimg accept
#       kernel-less inputs.
INSTALLED_BOOTIMAGE_TARGET := $(INSTALLED_RAMDISK_TARGET)
endif

# -----------------------------------------------------------------
# NOTICE files
#
# We are required to publish the licenses for all code under BSD, GPL and
# Apache licenses (and possibly other more exotic ones as well). We err on the
# side of caution, so the licenses for other third-party code are included here
# too.
#
# This needs to be before the systemimage rules, because it adds to
# ALL_DEFAULT_INSTALLED_MODULES, which those use to pick which files
# go into the systemimage.

.PHONY: notice_files

# Create the rule to combine the files into text and html forms
# $(1) - Plain text output file
# $(2) - HTML output file
# $(3) - File title
# $(4) - Directory to use.  Notice files are all $(4)/src.  Other
#		 directories in there will be used for scratch
# $(5) - Dependencies for the output files
#
# The algorithm here is that we go collect a hash for each of the notice
# files and write the names of the files that match that hash.  Then
# to generate the real files, we go print out all of the files and their
# hashes.
#
# These rules are fairly complex, so they depend on this makefile so if
# it changes, they'll run again.
#
# TODO: We could clean this up so that we just record the locations of the
# original notice files instead of making rules to copy them somwehere.
# Then we could traverse that without quite as much bash drama.
define combine-notice-files
$(1) $(2): PRIVATE_MESSAGE := $(3)
$(1) $(2): PRIVATE_DIR := $(4)
$(1) : $(2)
$(2) : $(5) $(BUILD_SYSTEM)/Makefile build/tools/generate-notice-files.py
	build/tools/generate-notice-files.py $(1) $(2) $$(PRIVATE_MESSAGE) $$(PRIVATE_DIR)/src
notice_files: $(1) $(2)
endef

# TODO These intermediate NOTICE.txt/NOTICE.html files should go into
# TARGET_OUT_NOTICE_FILES now that the notice files are gathered from
# the src subdirectory.

target_notice_file_txt := $(TARGET_OUT_INTERMEDIATES)/NOTICE.txt
target_notice_file_html := $(TARGET_OUT_INTERMEDIATES)/NOTICE.html
target_notice_file_html_gz := $(TARGET_OUT_INTERMEDIATES)/NOTICE.html.gz
tools_notice_file_txt := $(HOST_OUT_INTERMEDIATES)/NOTICE.txt
tools_notice_file_html := $(HOST_OUT_INTERMEDIATES)/NOTICE.html

ifndef TARGET_BUILD_APPS
kernel_notice_file := $(TARGET_OUT_NOTICE_FILES)/src/kernel.txt
pdk_fusion_notice_files := $(filter $(TARGET_OUT_NOTICE_FILES)/%, $(ALL_PDK_FUSION_FILES))

$(eval $(call combine-notice-files, \
			$(target_notice_file_txt), \
			$(target_notice_file_html), \
			"Notices for files contained in the filesystem images in this directory:", \
			$(TARGET_OUT_NOTICE_FILES), \
			$(ALL_DEFAULT_INSTALLED_MODULES) $(kernel_notice_file) $(pdk_fusion_notice_files)))

$(eval $(call combine-notice-files, \
			$(tools_notice_file_txt), \
			$(tools_notice_file_html), \
			"Notices for files contained in the tools directory:", \
			$(HOST_OUT_NOTICE_FILES), \
			$(ALL_DEFAULT_INSTALLED_MODULES)))

# Install the html file at /system/etc/NOTICE.html.gz.
# This is not ideal, but this is very late in the game, after a lot of
# the module processing has already been done -- in fact, we used the
# fact that all that has been done to get the list of modules that we
# need notice files for.
$(target_notice_file_html_gz): $(target_notice_file_html) | $(MINIGZIP)
	$(hide) $(MINIGZIP) -9 < $< > $@
installed_notice_html_gz := $(TARGET_OUT)/etc/NOTICE.html.gz
$(installed_notice_html_gz): $(target_notice_file_html_gz) | $(ACP)
	$(copy-file-to-target)

# if we've been run my mm, mmm, etc, don't reinstall this every time
ifeq ($(ONE_SHOT_MAKEFILE),)
ALL_DEFAULT_INSTALLED_MODULES += $(installed_notice_html_gz)
endif
endif  # TARGET_BUILD_APPS

# The kernel isn't really a module, so to get its module file in there, we
# make the target NOTICE files depend on this particular file too, which will
# then be in the right directory for the find in combine-notice-files to work.
$(kernel_notice_file): \
	    prebuilts/qemu-kernel/arm/LINUX_KERNEL_COPYING \
	    | $(ACP)
	@echo -e ${CL_CYN}"Copying:"${CL_RST}" $@"
	$(hide) mkdir -p $(dir $@)
	$(hide) $(ACP) $< $@


# -----------------------------------------------------------------
# Build a keystore with the authorized keys in it, used to verify the
# authenticity of downloaded OTA packages.
#
# This rule adds to ALL_DEFAULT_INSTALLED_MODULES, so it needs to come
# before the rules that use that variable to build the image.
ALL_DEFAULT_INSTALLED_MODULES += $(TARGET_OUT_ETC)/security/otacerts.zip
$(TARGET_OUT_ETC)/security/otacerts.zip: KEY_CERT_PAIR := $(DEFAULT_KEY_CERT_PAIR)
$(TARGET_OUT_ETC)/security/otacerts.zip: $(addsuffix .x509.pem,$(DEFAULT_KEY_CERT_PAIR))
	$(hide) rm -f $@
	$(hide) mkdir -p $(dir $@)
	$(hide) zip -qj $@ $<

.PHONY: otacerts
otacerts: $(TARGET_OUT_ETC)/security/otacerts.zip


# #################################################################
# Targets for user images
# #################################################################

INTERNAL_USERIMAGES_EXT_VARIANT :=
ifeq ($(TARGET_USERIMAGES_USE_EXT2),true)
INTERNAL_USERIMAGES_USE_EXT := true
INTERNAL_USERIMAGES_EXT_VARIANT := ext2
else
ifeq ($(TARGET_USERIMAGES_USE_EXT3),true)
INTERNAL_USERIMAGES_USE_EXT := true
INTERNAL_USERIMAGES_EXT_VARIANT := ext3
else
ifeq ($(TARGET_USERIMAGES_USE_EXT4),true)
INTERNAL_USERIMAGES_USE_EXT := true
INTERNAL_USERIMAGES_EXT_VARIANT := ext4
endif
endif
endif
ifeq ($(TARGET_USERIMAGES_USE_F2FS),true)
INTERNAL_USERIMAGES_USE_F2FS := true
ifeq ($(INTERNAL_USERIMAGES_EXT_VARIANT),)
INTERNAL_USERIMAGES_EXT_VARIANT := f2fs
endif
endif

# These options tell the recovery updater/installer how to mount the partitions writebale.
# <fstype>=<fstype_opts>[|<fstype_opts>]...
# fstype_opts := <opt>[,<opt>]...
#         opt := <name>[=<value>]
# The following worked on Nexus devices with Kernel 3.1, 3.4, 3.10
DEFAULT_TARGET_RECOVERY_FSTYPE_MOUNT_OPTIONS := ext4=max_batch_time=0,commit=1,data=ordered,barrier=1,errors=panic,nodelalloc

ifneq (true,$(TARGET_USERIMAGES_SPARSE_EXT_DISABLED))
  INTERNAL_USERIMAGES_SPARSE_EXT_FLAG := -s
endif

ifneq ($(TARGET_TRANSPARENT_COMPRESSION_METHOD),)
  INTERNAL_TRANSPARENT_COMPRESSION_METHOD := $(TARGET_TRANSPARENT_COMPRESSION_METHOD)
endif

INTERNAL_USERIMAGES_DEPS :=
ifeq ($(INTERNAL_USERIMAGES_USE_EXT),true)
INTERNAL_USERIMAGES_DEPS += $(MKEXTUSERIMG) $(MAKE_EXT4FS) $(E2FSCK)
endif
ifeq ($(INTERNAL_USERIMAGES_USE_F2FS),true)
INTERNAL_USERIMAGES_DEPS += $(MKF2FSUSERIMG) $(MAKE_F2FS)
endif
ifeq ($(INTERNAL_USERIMAGES_DEPS),)
INTERNAL_USERIMAGES_DEPS := $(MKYAFFS2)
endif
INTERNAL_USERIMAGES_DEPS += $(SIMG2IMG)

INTERNAL_USERIMAGES_BINARY_PATHS := $(sort $(dir $(INTERNAL_USERIMAGES_DEPS)))

ifeq (true,$(PRODUCTS.$(INTERNAL_PRODUCT).PRODUCT_SUPPORTS_VERITY))
INTERNAL_USERIMAGES_DEPS += $(BUILD_VERITY_TREE) $(APPEND2SIMG) $(VERITY_SIGNER)
endif

SELINUX_FC := $(TARGET_ROOT_OUT)/file_contexts
INTERNAL_USERIMAGES_DEPS += $(SELINUX_FC)

# $(1): the path of the output dictionary file
# $(2): additional "key=value" pairs to append to the dictionary file.
define generate-userimage-prop-dictionary
$(if $(INTERNAL_USERIMAGES_EXT_VARIANT),$(hide) echo "fs_type=$(INTERNAL_USERIMAGES_EXT_VARIANT)" >> $(1))
$(if $(BOARD_SYSTEMIMAGE_FILE_SYSTEM_TYPE),$(hide) echo "system_fs_type=$(BOARD_SYSTEMIMAGE_FILE_SYSTEM_TYPE)" >> $(1))
$(if $(BOARD_SYSTEMIMAGE_PARTITION_SIZE),$(hide) echo "system_size=$(BOARD_SYSTEMIMAGE_PARTITION_SIZE)" >> $(1))
$(if $(BOARD_SYSTEMIMAGE_JOURNAL_SIZE),$(hide) echo "system_journal_size=$(BOARD_SYSTEMIMAGE_JOURNAL_SIZE)" >> $(1))
$(if $(BOARD_USERDATAIMAGE_FILE_SYSTEM_TYPE),$(hide) echo "userdata_fs_type=$(BOARD_USERDATAIMAGE_FILE_SYSTEM_TYPE)" >> $(1))
$(if $(BOARD_USERDATAIMAGE_PARTITION_SIZE),$(hide) echo "userdata_size=$(BOARD_USERDATAIMAGE_PARTITION_SIZE)" >> $(1))
$(if $(BOARD_USERDATAEXTRAIMAGE_PARTITION_SIZE),$(hide) echo "userdataextra_size=$(BOARD_USERDATAEXTRAIMAGE_PARTITION_SIZE)" >> $(1))
$(if $(BOARD_USERDATAEXTRAIMAGE_PARTITION_NAME),$(hide) echo "userdataextra_name=$(BOARD_USERDATAEXTRAIMAGE_PARTITION_NAME)" >> $(1))
$(if $(BOARD_CACHEIMAGE_FILE_SYSTEM_TYPE),$(hide) echo "cache_fs_type=$(BOARD_CACHEIMAGE_FILE_SYSTEM_TYPE)" >> $(1))
$(if $(BOARD_CACHEIMAGE_PARTITION_SIZE),$(hide) echo "cache_size=$(BOARD_CACHEIMAGE_PARTITION_SIZE)" >> $(1))
$(if $(BOARD_VENDORIMAGE_FILE_SYSTEM_TYPE),$(hide) echo "vendor_fs_type=$(BOARD_VENDORIMAGE_FILE_SYSTEM_TYPE)" >> $(1))
$(if $(BOARD_VENDORIMAGE_PARTITION_SIZE),$(hide) echo "vendor_size=$(BOARD_VENDORIMAGE_PARTITION_SIZE)" >> $(1))
$(if $(BOARD_VENDORIMAGE_JOURNAL_SIZE),$(hide) echo "vendor_journal_size=$(BOARD_VENDORIMAGE_JOURNAL_SIZE)" >> $(1))
$(if $(BOARD_OEMIMAGE_PARTITION_SIZE),$(hide) echo "oem_size=$(BOARD_OEMIMAGE_PARTITION_SIZE)" >> $(1))
$(if $(BOARD_OEMIMAGE_JOURNAL_SIZE),$(hide) echo "oem_journal_size=$(BOARD_OEMIMAGE_JOURNAL_SIZE)" >> $(1))
$(if $(INTERNAL_USERIMAGES_SPARSE_EXT_FLAG),$(hide) echo "extfs_sparse_flag=$(INTERNAL_USERIMAGES_SPARSE_EXT_FLAG)" >> $(1))
$(if $(INTERNAL_TRANSPARENT_COMPRESSION_METHOD),$(hide) echo "transparent_compression_method=$(INTERNAL_TRANSPARENT_COMPRESSION_METHOD)" >> $(1))
$(if $(mkyaffs2_extra_flags),$(hide) echo "mkyaffs2_extra_flags=$(mkyaffs2_extra_flags)" >> $(1))
$(hide) echo "selinux_fc=$(SELINUX_FC)" >> $(1)
$(if $(PRODUCTS.$(INTERNAL_PRODUCT).PRODUCT_SUPPORTS_VERITY),$(hide) echo "verity=$(PRODUCTS.$(INTERNAL_PRODUCT).PRODUCT_SUPPORTS_VERITY)" >> $(1))
$(if $(PRODUCTS.$(INTERNAL_PRODUCT).PRODUCT_SUPPORTS_VERITY),$(hide) echo "verity_key=$(PRODUCTS.$(INTERNAL_PRODUCT).PRODUCT_VERITY_SIGNING_KEY)" >> $(1))
$(if $(PRODUCTS.$(INTERNAL_PRODUCT).PRODUCT_SUPPORTS_VERITY),$(hide) echo "verity_signer_cmd=$(VERITY_SIGNER)" >> $(1))
$(if $(PRODUCTS.$(INTERNAL_PRODUCT).PRODUCT_SYSTEM_VERITY_PARTITION),$(hide) echo "system_verity_block_device=$(PRODUCTS.$(INTERNAL_PRODUCT).PRODUCT_SYSTEM_VERITY_PARTITION)" >> $(1))
$(if $(PRODUCTS.$(INTERNAL_PRODUCT).PRODUCT_VENDOR_VERITY_PARTITION),$(hide) echo "vendor_verity_block_device=$(PRODUCTS.$(INTERNAL_PRODUCT).PRODUCT_VENDOR_VERITY_PARTITION)" >> $(1))
$(if $(2),$(hide) $(foreach kv,$(2),echo "$(kv)" >> $(1);))
endef

# -----------------------------------------------------------------
# Recovery image

# If neither TARGET_NO_KERNEL nor TARGET_NO_RECOVERY are true
ifeq (,$(filter true, $(TARGET_NO_KERNEL) $(TARGET_NO_RECOVERY)))

INSTALLED_RECOVERYIMAGE_TARGET := $(PRODUCT_OUT)/recovery.img

recovery_initrc := $(call project-path-for,recovery)/etc/init.rc
recovery_sepolicy := $(call intermediates-dir-for,ETC,sepolicy.recovery)/sepolicy.recovery
recovery_kernel := $(INSTALLED_KERNEL_TARGET) # same as a non-recovery system
recovery_ramdisk := $(PRODUCT_OUT)/ramdisk-recovery.img
recovery_uncompressed_ramdisk := $(PRODUCT_OUT)/ramdisk-recovery.cpio
recovery_build_prop := $(INSTALLED_BUILD_PROP_TARGET)
recovery_binary := $(call intermediates-dir-for,EXECUTABLES,recovery)/recovery
recovery_resources_common := $(call project-path-for,recovery)/res

# Set recovery_density to the density bucket of the device.
recovery_density := unknown
ifneq (,$(TARGET_RECOVERY_DENSITY))
recovery_density := $(filter %dpi,$(TARGET_RECOVERY_DENSITY))
else
ifneq (,$(PRODUCT_AAPT_PREF_CONFIG))
ifeq ($(PRODUCT_AAPT_PREF_CONFIG),560dpi)
recovery_density := xxxhdpi
else
# If PRODUCT_AAPT_PREF_CONFIG includes a dpi bucket, then use that value.
recovery_density := $(filter %dpi,$(PRODUCT_AAPT_PREF_CONFIG))
endif
else
# Otherwise, use the default medium density.
recovery_densities := mdpi
endif
endif

ifneq (,$(wildcard $(recovery_resources_common)-$(recovery_density)))
recovery_resources_common := $(recovery_resources_common)-$(recovery_density)
else
recovery_resources_common := $(recovery_resources_common)-xhdpi
endif

# Select the 18x32 font on high-density devices (xhdpi and up); and
# the 12x22 font on other devices.  Note that the font selected here
# can be overridden for a particular device by putting a font.png in
# its private recovery resources.

ifneq (,$(filter 560dpi xxxhdpi xxhdpi xhdpi,$(recovery_density)))
recovery_font := $(call project-path-for,recovery)/fonts/18x32.png
else
recovery_font := $(call project-path-for,recovery)/fonts/12x22.png
endif

ifneq ($(TARGET_RECOVERY_DEVICE_DIRS),)
recovery_root_private := $(strip \
  $(foreach d,$(TARGET_RECOVERY_DEVICE_DIRS), $(wildcard $(d)/recovery/root)))
else
recovery_root_private := $(strip $(wildcard $(TARGET_DEVICE_DIR)/recovery/root))
endif
ifneq ($(recovery_root_private),)
recovery_root_deps := $(shell find $(recovery_root_private) -type f)
endif

recovery_resources_private := $(strip $(wildcard $(TARGET_DEVICE_DIR)/recovery/res))
recovery_resource_deps := $(shell find $(recovery_resources_common) \
  $(recovery_resources_private) -type f)
ifdef TARGET_RECOVERY_FSTAB
recovery_fstab := $(TARGET_RECOVERY_FSTAB)
else
recovery_fstab := $(strip $(wildcard $(TARGET_DEVICE_DIR)/recovery.fstab))
endif
# Named '.dat' so we don't attempt to use imgdiff for patching it.
RECOVERY_RESOURCE_ZIP := $(TARGET_OUT)/etc/recovery-resource.dat

ifeq ($(recovery_resources_private),)
  $(info No private recovery resources for TARGET_DEVICE $(TARGET_DEVICE))
endif

ifeq ($(recovery_fstab),)
  $(info No recovery.fstab for TARGET_DEVICE $(TARGET_DEVICE))
endif

INTERNAL_RECOVERYIMAGE_ARGS := \
	$(addprefix --second ,$(INSTALLED_2NDBOOTLOADER_TARGET)) \
	--kernel $(recovery_kernel) \
	--ramdisk $(recovery_ramdisk)

# Assumes this has already been stripped
ifdef BOARD_KERNEL_CMDLINE
  ifdef BUILD_ENFORCE_SELINUX
      ifneq (,$(filter androidboot.selinux=permissive androidboot.selinux=disabled, $(BOARD_KERNEL_CMDLINE)))
          $(error "Trying to apply non-default selinux settings. Aborting")
      endif
  endif
  INTERNAL_RECOVERYIMAGE_ARGS += --cmdline "$(BOARD_KERNEL_CMDLINE)"
endif
ifdef BOARD_KERNEL_BASE
  INTERNAL_RECOVERYIMAGE_ARGS += --base $(BOARD_KERNEL_BASE)
endif
BOARD_KERNEL_PAGESIZE := $(strip $(BOARD_KERNEL_PAGESIZE))
ifdef BOARD_KERNEL_PAGESIZE
  INTERNAL_RECOVERYIMAGE_ARGS += --pagesize $(BOARD_KERNEL_PAGESIZE)
endif
ifeq ($(strip $(BOARD_KERNEL_SEPARATED_DT)),true)
  INTERNAL_RECOVERYIMAGE_ARGS += --dt $(INSTALLED_DTIMAGE_TARGET)
  RECOVERYIMAGE_EXTRA_DEPS    := $(INSTALLED_DTIMAGE_TARGET)
endif

# Keys authorized to sign OTA packages this build will accept.  The
# build always uses dev-keys for this; release packaging tools will
# substitute other keys for this one.
OTA_PUBLIC_KEYS := $(DEFAULT_SYSTEM_DEV_CERTIFICATE).x509.pem

ifneq ($(OTA_PACKAGE_SIGNING_KEY),)
    OTA_PUBLIC_KEYS := $(OTA_PACKAGE_SIGNING_KEY).x509.pem
    PRODUCT_EXTRA_RECOVERY_KEYS := $(DEFAULT_SYSTEM_DEV_CERTIFICATE)
else
    PRODUCT_EXTRA_RECOVERY_KEYS += \
        build/target/product/security/cm \
        build/target/product/security/cm-devkey
endif

# Generate a file containing the keys that will be read by the
# recovery binary.
RECOVERY_INSTALL_OTA_KEYS := \
	$(call intermediates-dir-for,PACKAGING,ota_keys)/keys
DUMPKEY_JAR := $(HOST_OUT_JAVA_LIBRARIES)/dumpkey.jar
$(RECOVERY_INSTALL_OTA_KEYS): PRIVATE_OTA_PUBLIC_KEYS := $(OTA_PUBLIC_KEYS)
$(RECOVERY_INSTALL_OTA_KEYS): extra_keys := $(patsubst %,%.x509.pem,$(PRODUCT_EXTRA_RECOVERY_KEYS))
$(RECOVERY_INSTALL_OTA_KEYS): $(OTA_PUBLIC_KEYS) $(DUMPKEY_JAR) $(extra_keys)
	@echo "DumpPublicKey: $@ <= $(PRIVATE_OTA_PUBLIC_KEYS) $(extra_keys)"
	@rm -rf $@
	@mkdir -p $(dir $@)
	java -jar $(DUMPKEY_JAR) $(PRIVATE_OTA_PUBLIC_KEYS) $(extra_keys) > $@

$(recovery_ramdisk): $(MKBOOTFS) $(MINIGZIP) $(RECOVERYIMAGE_EXTRA_DEPS) \
		$(INSTALLED_RAMDISK_TARGET) \
		$(INSTALLED_BOOTIMAGE_TARGET) \
		$(recovery_binary) \
		$(recovery_initrc) $(recovery_sepolicy) \
		$(INSTALLED_2NDBOOTLOADER_TARGET) \
		$(recovery_build_prop) $(recovery_resource_deps) $(recovery_root_deps) \
		$(recovery_fstab) \
		$(RECOVERY_INSTALL_OTA_KEYS)
	@echo -e ${CL_CYN}"----- Making recovery image ------"${CL_RST}
	$(hide) mkdir -p $(TARGET_RECOVERY_OUT)
	$(hide) mkdir -p $(TARGET_RECOVERY_ROOT_OUT)/etc $(TARGET_RECOVERY_ROOT_OUT)/tmp
	@echo -e ${CL_CYN}"Copying baseline ramdisk..."${CL_RST}
	$(hide) (cd $(PRODUCT_OUT) && tar -cf - $(TARGET_COPY_OUT_ROOT) | (cd $(TARGET_RECOVERY_OUT) && tar -xf -))
	@echo -e ${CL_CYN}"Modifying ramdisk contents..."${CL_RST}
	$(hide) rm -f $(TARGET_RECOVERY_ROOT_OUT)/init*.rc
	$(hide) cp -f $(recovery_initrc) $(TARGET_RECOVERY_ROOT_OUT)/
	$(hide) rm -f $(TARGET_RECOVERY_ROOT_OUT)/sepolicy
	$(hide) cp -f $(recovery_sepolicy) $(TARGET_RECOVERY_ROOT_OUT)/sepolicy
	$(hide) -cp $(TARGET_ROOT_OUT)/init.recovery.*.rc $(TARGET_RECOVERY_ROOT_OUT)/
	$(hide) cp -f $(recovery_binary) $(TARGET_RECOVERY_ROOT_OUT)/sbin/
	$(hide) mkdir -p $(TARGET_RECOVERY_ROOT_OUT)/res
	$(hide) rm -rf $(TARGET_RECOVERY_ROOT_OUT)/res/*
	$(hide) cp -rf $(recovery_resources_common)/* $(TARGET_RECOVERY_ROOT_OUT)/res
	$(hide) cp -f $(recovery_font) $(TARGET_RECOVERY_ROOT_OUT)/res/images/font.png
	$(hide) $(foreach item,$(recovery_root_private), \
	  cp -rf $(item) $(TARGET_RECOVERY_OUT)/;)
	$(hide) $(foreach item,$(recovery_resources_private), \
	  cp -rf $(item) $(TARGET_RECOVERY_ROOT_OUT)/;)
	$(hide) $(foreach item,$(recovery_fstab), \
	  cp -f $(item) $(TARGET_RECOVERY_ROOT_OUT)/etc/recovery.fstab;)
	$(hide) cp $(RECOVERY_INSTALL_OTA_KEYS) $(TARGET_RECOVERY_ROOT_OUT)/res/keys
	$(hide) cat $(INSTALLED_DEFAULT_PROP_TARGET) $(recovery_build_prop) \
	        > $(TARGET_RECOVERY_ROOT_OUT)/default.prop
	$(hide) $(MKBOOTFS) $(TARGET_RECOVERY_ROOT_OUT) | $(MINIGZIP) > $(recovery_ramdisk)

$(recovery_uncompressed_ramdisk): $(MINIGZIP) $(recovery_ramdisk)
	@echo -e ${CL_CYN}"----- Making uncompressed recovery ramdisk ------"${CL_RST}
	$(MKBOOTFS) $(TARGET_RECOVERY_ROOT_OUT) > $@

ifndef BOARD_CUSTOM_BOOTIMG_MK
$(INSTALLED_RECOVERYIMAGE_TARGET): $(MKBOOTIMG) $(recovery_ramdisk) \
		$(recovery_kernel)
	$(hide) $(MKBOOTIMG) $(INTERNAL_RECOVERYIMAGE_ARGS) $(BOARD_MKBOOTIMG_ARGS) --output $@
ifeq (true,$(PRODUCTS.$(INTERNAL_PRODUCT).PRODUCT_SUPPORTS_VERITY))
	$(BOOT_SIGNER) /recovery $@ $(PRODUCTS.$(INTERNAL_PRODUCT).PRODUCT_VERITY_SIGNING_KEY).pk8 $(PRODUCTS.$(INTERNAL_PRODUCT).PRODUCT_VERITY_SIGNING_KEY).x509.pem $@
endif
	$(hide) $(call assert-max-image-size,$@,$(BOARD_RECOVERYIMAGE_PARTITION_SIZE))
	@echo -e ${CL_CYN}"Made recovery image: $@"${CL_RST}

endif # BOARD_CUSTOM_BOOTIMG_MK

$(RECOVERY_RESOURCE_ZIP): $(INSTALLED_RECOVERYIMAGE_TARGET)
	$(hide) mkdir -p $(dir $@)
	$(hide) find $(TARGET_RECOVERY_ROOT_OUT)/res -type f | sort | zip -0qrj $@ -@

else
INSTALLED_RECOVERYIMAGE_TARGET :=
RECOVERY_RESOURCE_ZIP :=
endif

.PHONY: recoveryimage
recoveryimage: $(INSTALLED_RECOVERYIMAGE_TARGET) $(RECOVERY_RESOURCE_ZIP)

INSTALLED_RECOVERYZIP_TARGET := $(PRODUCT_OUT)/utilities/update.zip
$(INSTALLED_RECOVERYZIP_TARGET): $(INSTALLED_RECOVERYIMAGE_TARGET) $(TARGET_OUT)/bin/updater
	@echo ----- Making recovery zip -----
	./build/tools/device/mkrecoveryzip.sh $(PRODUCT_OUT) $(HOST_OUT_JAVA_LIBRARIES)/signapk.jar

.PHONY: recoveryzip
recoveryzip: $(INSTALLED_RECOVERYZIP_TARGET)

ifneq ($(BOARD_NAND_PAGE_SIZE),)
mkyaffs2_extra_flags := -c $(BOARD_NAND_PAGE_SIZE)
else
mkyaffs2_extra_flags :=
BOARD_NAND_PAGE_SIZE := 2048
endif

ifneq ($(BOARD_NAND_SPARE_SIZE),)
mkyaffs2_extra_flags += -s $(BOARD_NAND_SPARE_SIZE)
else
BOARD_NAND_SPARE_SIZE := 64
endif

ifdef BOARD_CUSTOM_BOOTIMG_MK
include $(BOARD_CUSTOM_BOOTIMG_MK)
endif


# -----------------------------------------------------------------
# system image
#
# Remove overridden packages from $(ALL_PDK_FUSION_FILES)
PDK_FUSION_SYSIMG_FILES := \
    $(filter-out $(foreach p,$(overridden_packages),$(p) %/$(p).apk), \
        $(ALL_PDK_FUSION_FILES))

INTERNAL_SYSTEMIMAGE_FILES := $(filter $(TARGET_OUT)/%, \
    $(ALL_PREBUILT) \
    $(ALL_COPIED_HEADERS) \
    $(ALL_GENERATED_SOURCES) \
    $(ALL_DEFAULT_INSTALLED_MODULES) \
    $(PDK_FUSION_SYSIMG_FILES) \
    $(RECOVERY_RESOURCE_ZIP))

systemimage-squisher: $(INTERNAL_SYSTEMIMAGE_FILES)
	@echo -e "Optimizing PNGs to Shrink ROM Size!"
	$(hide) APKCERTS=$(APKCERTS_FILE) ./vendor/cm/tools/squisher

.PHONY: systemimage-squisher

FULL_SYSTEMIMAGE_DEPS := $(INTERNAL_SYSTEMIMAGE_FILES) $(INTERNAL_USERIMAGES_DEPS) systemimage-squisher

# -----------------------------------------------------------------
# installed file list
# Depending on anything that $(BUILT_SYSTEMIMAGE) depends on.
# We put installed-files.txt ahead of image itself in the dependency graph
# so that we can get the size stat even if the build fails due to too large
# system image.
INSTALLED_FILES_FILE := $(PRODUCT_OUT)/installed-files.txt
$(INSTALLED_FILES_FILE): $(FULL_SYSTEMIMAGE_DEPS)
	@echo Installed file list: $@
	@mkdir -p $(dir $@)
	@rm -f $@
	$(hide) build/tools/fileslist.py $(TARGET_OUT) > $@

.PHONY: installed-file-list
installed-file-list: $(INSTALLED_FILES_FILE)

$(call dist-for-goals, sdk win_sdk sdk_addon, $(INSTALLED_FILES_FILE))

systemimage_intermediates := \
    $(call intermediates-dir-for,PACKAGING,systemimage)
BUILT_SYSTEMIMAGE := $(systemimage_intermediates)/system.img

# Create symlink /system/vendor to /vendor if necessary.
ifdef BOARD_VENDORIMAGE_FILE_SYSTEM_TYPE
define create-system-vendor-symlink
$(hide) if [ -d $(TARGET_OUT)/vendor ] && [ ! -h $(TARGET_OUT)/vendor ]; then \
  echo 'Non-symlink $(TARGET_OUT)/vendor detected!' 1>&2; \
  echo 'You cannot install files to $(TARGET_OUT)/vendor while building a separate vendor.img!' 1>&2; \
  exit 1; \
fi
$(hide) ln -sf /vendor $(TARGET_OUT)/vendor
endef
else
define create-system-vendor-symlink
endef
endif

# $(1): output file
define build-systemimage-target
  @echo "Target system fs image: $(1)"
  $(call create-system-vendor-symlink)
  @mkdir -p $(dir $(1)) $(systemimage_intermediates) && rm -rf $(systemimage_intermediates)/system_image_info.txt
  $(call generate-userimage-prop-dictionary, $(systemimage_intermediates)/system_image_info.txt, \
      skip_fsck=true)
  $(hide) PATH=$(foreach p,$(INTERNAL_USERIMAGES_BINARY_PATHS),$(p):)$$PATH \
      ./build/tools/releasetools/build_image.py \
      $(TARGET_OUT) $(systemimage_intermediates)/system_image_info.txt $(1) \
      || ( echo "Out of space? the tree size of $(TARGET_OUT) is (MB): " 1>&2 ;\
           du -sm $(TARGET_OUT) 1>&2;\
           echo "The max is $$(( $(BOARD_SYSTEMIMAGE_PARTITION_SIZE) / 1048576 )) MB." 1>&2 ;\
           mkdir -p $(DIST_DIR); cp $(INSTALLED_FILES_FILE) $(DIST_DIR)/installed-files-rescued.txt; \
           exit 1 )
endef

$(BUILT_SYSTEMIMAGE): $(FULL_SYSTEMIMAGE_DEPS) $(INSTALLED_FILES_FILE)
	$(call build-systemimage-target,$@)

INSTALLED_SYSTEMIMAGE := $(PRODUCT_OUT)/system.img
SYSTEMIMAGE_SOURCE_DIR := $(TARGET_OUT)

# The system partition needs room for the recovery image as well.  We
# now store the recovery image as a binary patch using the boot image
# as the source (since they are very similar).  Generate the patch so
# we can see how big it's going to be, and include that in the system
# image size check calculation.
ifneq ($(INSTALLED_RECOVERYIMAGE_TARGET),)
intermediates := $(call intermediates-dir-for,PACKAGING,recovery_patch)
ifndef BOARD_CANT_BUILD_RECOVERY_FROM_BOOT_PATCH
RECOVERY_FROM_BOOT_PATCH := $(intermediates)/recovery_from_boot.p
else
RECOVERY_FROM_BOOT_PATCH :=
endif
$(RECOVERY_FROM_BOOT_PATCH): $(INSTALLED_RECOVERYIMAGE_TARGET) \
                             $(INSTALLED_BOOTIMAGE_TARGET) \
			     $(HOST_OUT_EXECUTABLES)/imgdiff \
	                     $(HOST_OUT_EXECUTABLES)/bsdiff
	@echo -e ${CL_CYN}"Construct recovery from boot"${CL_RST}
	mkdir -p $(dir $@)
ifeq ($(TARGET_NOT_USE_GZIP_RECOVERY_RAMDISK),true)
	PATH=$(HOST_OUT_EXECUTABLES):$$PATH $(HOST_OUT_EXECUTABLES)/bsdiff $(INSTALLED_BOOTIMAGE_TARGET) $(INSTALLED_RECOVERYIMAGE_TARGET) $@
else
	PATH=$(HOST_OUT_EXECUTABLES):$$PATH $(HOST_OUT_EXECUTABLES)/imgdiff $(INSTALLED_BOOTIMAGE_TARGET) $(INSTALLED_RECOVERYIMAGE_TARGET) $@
endif
endif


$(INSTALLED_SYSTEMIMAGE): $(BUILT_SYSTEMIMAGE) $(RECOVERY_FROM_BOOT_PATCH) | $(ACP)
	@echo -e ${CL_CYN}"Install system fs image: $@"${CL_RST}
	$(copy-file-to-target)
	$(hide) $(call assert-max-image-size,$@ $(RECOVERY_FROM_BOOT_PATCH),$(BOARD_SYSTEMIMAGE_PARTITION_SIZE))

systemimage: $(INSTALLED_SYSTEMIMAGE)

.PHONY: systemimage-nodeps snod
systemimage-nodeps snod: $(filter-out systemimage-nodeps snod,$(MAKECMDGOALS)) \
	            | $(INTERNAL_USERIMAGES_DEPS)
	@echo "make $@: ignoring dependencies"
	$(call build-systemimage-target,$(INSTALLED_SYSTEMIMAGE))
	$(hide) $(call assert-max-image-size,$(INSTALLED_SYSTEMIMAGE),$(BOARD_SYSTEMIMAGE_PARTITION_SIZE))

ifneq (,$(filter systemimage-nodeps snod, $(MAKECMDGOALS)))
ifeq (true,$(WITH_DEXPREOPT))
$(warning Warning: with dexpreopt enabled, you may need a full rebuild.)
endif
endif

#######
## system tarball
define build-systemtarball-target
  $(call pretty,"Target system fs tarball: $(INSTALLED_SYSTEMTARBALL_TARGET)")
  $(call create-system-vendor-symlink)
  $(MKTARBALL) $(FS_GET_STATS) \
    $(PRODUCT_OUT) system $(PRIVATE_SYSTEM_TAR) \
    $(INSTALLED_SYSTEMTARBALL_TARGET)
endef

ifndef SYSTEM_TARBALL_FORMAT
    SYSTEM_TARBALL_FORMAT := bz2
endif

system_tar := $(PRODUCT_OUT)/system.tar
INSTALLED_SYSTEMTARBALL_TARGET := $(system_tar).$(SYSTEM_TARBALL_FORMAT)
$(INSTALLED_SYSTEMTARBALL_TARGET): PRIVATE_SYSTEM_TAR := $(system_tar)
$(INSTALLED_SYSTEMTARBALL_TARGET): $(FS_GET_STATS) $(INTERNAL_SYSTEMIMAGE_FILES)
	$(build-systemtarball-target)

.PHONY: systemtarball-nodeps
systemtarball-nodeps: $(FS_GET_STATS) \
                      $(filter-out systemtarball-nodeps stnod,$(MAKECMDGOALS))
	$(build-systemtarball-target)

.PHONY: stnod
stnod: systemtarball-nodeps

#######
## platform.zip: system, plus other files to be used in PDK fusion build,
## in a zip file
##
## PDK_PLATFORM_ZIP_PRODUCT_BINARIES is used to store specified files to platform.zip.
## The variable will be typically set from BoardConfig.mk.
## Files under out dir will be rejected to prevent possible conflicts with other rules.
PDK_PLATFORM_ZIP_PRODUCT_BINARIES := $(filter-out $(OUT_DIR)/%,$(PDK_PLATFORM_ZIP_PRODUCT_BINARIES))
INSTALLED_PLATFORM_ZIP := $(PRODUCT_OUT)/platform.zip
$(INSTALLED_PLATFORM_ZIP) : $(INTERNAL_SYSTEMIMAGE_FILES)
	$(call pretty,"Platform zip package: $(INSTALLED_PLATFORM_ZIP)")
	$(hide) rm -f $@
	$(hide) cd $(dir $@) && zip -qry $(notdir $@) \
		$(TARGET_COPY_OUT_SYSTEM) \
		$(patsubst $(PRODUCT_OUT)/%, %, $(TARGET_OUT_NOTICE_FILES)) \
		$(addprefix symbols/,$(PDK_SYMBOL_FILES_LIST))
ifdef BOARD_VENDORIMAGE_FILE_SYSTEM_TYPE
	$(hide) cd $(dir $@) && zip -qry $(notdir $@) \
		$(TARGET_COPY_OUT_VENDOR)
endif
ifneq ($(PDK_PLATFORM_JAVA_ZIP_CONTENTS),)
	$(hide) cd $(OUT_DIR) && zip -qry $(patsubst $(OUT_DIR)/%,%,$@) $(PDK_PLATFORM_JAVA_ZIP_CONTENTS)
endif
ifneq ($(PDK_PLATFORM_ZIP_PRODUCT_BINARIES),)
	$(hide) zip -qry $@ $(PDK_PLATFORM_ZIP_PRODUCT_BINARIES)
endif

.PHONY: platform
platform: $(INSTALLED_PLATFORM_ZIP)

.PHONY: platform-java
platform-java: platform

# Dist the platform.zip
ifneq (,$(filter platform platform-java, $(MAKECMDGOALS)))
$(call dist-for-goals, platform platform-java, $(INSTALLED_PLATFORM_ZIP))
endif

#######
## boot tarball
define build-boottarball-target
    $(hide) echo "Target boot fs tarball: $(INSTALLED_BOOTTARBALL_TARGET)"
    $(hide) mkdir -p $(PRODUCT_OUT)/boot
    $(hide) cp -f $(INTERNAL_BOOTIMAGE_FILES) $(PRODUCT_OUT)/boot/.
    $(hide) echo $(BOARD_KERNEL_CMDLINE) > $(PRODUCT_OUT)/boot/cmdline
    $(hide) $(MKTARBALL) $(FS_GET_STATS) \
                 $(PRODUCT_OUT) boot $(PRIVATE_BOOT_TAR) \
                 $(INSTALLED_BOOTTARBALL_TARGET)
endef

ifndef BOOT_TARBALL_FORMAT
    BOOT_TARBALL_FORMAT := bz2
endif

boot_tar := $(PRODUCT_OUT)/boot.tar
INSTALLED_BOOTTARBALL_TARGET := $(boot_tar).$(BOOT_TARBALL_FORMAT)
$(INSTALLED_BOOTTARBALL_TARGET): PRIVATE_BOOT_TAR := $(boot_tar)
$(INSTALLED_BOOTTARBALL_TARGET): $(FS_GET_STATS) $(INTERNAL_BOOTIMAGE_FILES)
	$(build-boottarball-target)

.PHONY: boottarball-nodeps btnod
boottarball-nodeps btnod: $(FS_GET_STATS) \
                      $(filter-out boottarball-nodeps btnod,$(MAKECMDGOALS))
	$(build-boottarball-target)


# -----------------------------------------------------------------
# data partition image
INTERNAL_USERDATAIMAGE_FILES := \
    $(filter $(TARGET_OUT_DATA)/%,$(ALL_DEFAULT_INSTALLED_MODULES))

# Don't build userdata.img if it's extfs but no partition size
skip_userdata.img :=
ifdef INTERNAL_USERIMAGES_EXT_VARIANT
ifndef BOARD_USERDATAIMAGE_PARTITION_SIZE
skip_userdata.img := true
endif
endif

ifneq ($(skip_userdata.img),true)
userdataimage_intermediates := \
    $(call intermediates-dir-for,PACKAGING,userdata)
BUILT_USERDATAIMAGE_TARGET := $(PRODUCT_OUT)/userdata.img

define build-userdataimage-target
  $(call pretty,"Target userdata fs image: $(INSTALLED_USERDATAIMAGE_TARGET)")
  @mkdir -p $(TARGET_OUT_DATA)
  @mkdir -p $(userdataimage_intermediates) && rm -rf $(userdataimage_intermediates)/userdata_image_info.txt
  $(call generate-userimage-prop-dictionary, $(userdataimage_intermediates)/userdata_image_info.txt, skip_fsck=true)
  $(hide) PATH=$(foreach p,$(INTERNAL_USERIMAGES_BINARY_PATHS),$(p):)$$PATH \
      ./build/tools/releasetools/build_image.py \
      $(TARGET_OUT_DATA) $(userdataimage_intermediates)/userdata_image_info.txt $(INSTALLED_USERDATAIMAGE_TARGET)
  $(hide) $(call assert-max-image-size,$(INSTALLED_USERDATAIMAGE_TARGET),$(BOARD_USERDATAIMAGE_PARTITION_SIZE))
endef

# We just build this directly to the install location.
INSTALLED_USERDATAIMAGE_TARGET := $(BUILT_USERDATAIMAGE_TARGET)
$(INSTALLED_USERDATAIMAGE_TARGET): $(INTERNAL_USERIMAGES_DEPS) \
                                   $(INTERNAL_USERDATAIMAGE_FILES)
	$(build-userdataimage-target)

.PHONY: userdataimage-nodeps
userdataimage-nodeps: | $(INTERNAL_USERIMAGES_DEPS)
	$(build-userdataimage-target)

endif # not skip_userdata.img
skip_userdata.img :=

#######
## data partition tarball
define build-userdatatarball-target
    $(call pretty,"Target userdata fs tarball: " \
                  "$(INSTALLED_USERDATATARBALL_TARGET)")
    $(MKTARBALL) $(FS_GET_STATS) \
		$(PRODUCT_OUT) data $(PRIVATE_USERDATA_TAR) \
		$(INSTALLED_USERDATATARBALL_TARGET)
endef

userdata_tar := $(PRODUCT_OUT)/userdata.tar
INSTALLED_USERDATATARBALL_TARGET := $(userdata_tar).bz2
$(INSTALLED_USERDATATARBALL_TARGET): PRIVATE_USERDATA_TAR := $(userdata_tar)
$(INSTALLED_USERDATATARBALL_TARGET): $(FS_GET_STATS) $(INTERNAL_USERDATAIMAGE_FILES)
	$(build-userdatatarball-target)

.PHONY: userdatatarball-nodeps
userdatatarball-nodeps: $(FS_GET_STATS)
	$(build-userdatatarball-target)


# -----------------------------------------------------------------
# cache partition image
ifdef BOARD_CACHEIMAGE_FILE_SYSTEM_TYPE
INTERNAL_CACHEIMAGE_FILES := \
    $(filter $(TARGET_OUT_CACHE)/%,$(ALL_DEFAULT_INSTALLED_MODULES))

cacheimage_intermediates := \
    $(call intermediates-dir-for,PACKAGING,cache)
BUILT_CACHEIMAGE_TARGET := $(PRODUCT_OUT)/cache.img

define build-cacheimage-target
  $(call pretty,"Target cache fs image: $(INSTALLED_CACHEIMAGE_TARGET)")
  @mkdir -p $(TARGET_OUT_CACHE)
  @mkdir -p $(cacheimage_intermediates) && rm -rf $(cacheimage_intermediates)/cache_image_info.txt
  $(call generate-userimage-prop-dictionary, $(cacheimage_intermediates)/cache_image_info.txt, skip_fsck=true)
  $(hide) PATH=$(foreach p,$(INTERNAL_USERIMAGES_BINARY_PATHS),$(p):)$$PATH \
      ./build/tools/releasetools/build_image.py \
      $(TARGET_OUT_CACHE) $(cacheimage_intermediates)/cache_image_info.txt $(INSTALLED_CACHEIMAGE_TARGET)
  $(hide) $(call assert-max-image-size,$(INSTALLED_CACHEIMAGE_TARGET),$(BOARD_CACHEIMAGE_PARTITION_SIZE))
endef

# We just build this directly to the install location.
INSTALLED_CACHEIMAGE_TARGET := $(BUILT_CACHEIMAGE_TARGET)
$(INSTALLED_CACHEIMAGE_TARGET): $(INTERNAL_USERIMAGES_DEPS) $(INTERNAL_CACHEIMAGE_FILES)
	$(build-cacheimage-target)

.PHONY: cacheimage-nodeps
cacheimage-nodeps: | $(INTERNAL_USERIMAGES_DEPS)
	$(build-cacheimage-target)

endif # BOARD_CACHEIMAGE_FILE_SYSTEM_TYPE


# -----------------------------------------------------------------
# vendor partition image
ifdef BOARD_VENDORIMAGE_FILE_SYSTEM_TYPE
INTERNAL_VENDORIMAGE_FILES := \
    $(filter $(TARGET_OUT_VENDOR)/%,\
      $(ALL_DEFAULT_INSTALLED_MODULES)\
      $(ALL_PDK_FUSION_FILES))

# platform.zip depends on $(INTERNAL_VENDORIMAGE_FILES).
$(INSTALLED_PLATFORM_ZIP) : $(INTERNAL_VENDORIMAGE_FILES)

vendorimage_intermediates := \
    $(call intermediates-dir-for,PACKAGING,vendor)
BUILT_VENDORIMAGE_TARGET := $(PRODUCT_OUT)/vendor.img

define build-vendorimage-target
  $(call pretty,"Target vendor fs image: $(INSTALLED_VENDORIMAGE_TARGET)")
  @mkdir -p $(TARGET_OUT_VENDOR)
  @mkdir -p $(vendorimage_intermediates) && rm -rf $(vendorimage_intermediates)/vendor_image_info.txt
  $(call generate-userimage-prop-dictionary, $(vendorimage_intermediates)/vendor_image_info.txt, skip_fsck=true)
  $(hide) PATH=$(foreach p,$(INTERNAL_USERIMAGES_BINARY_PATHS),$(p):)$$PATH \
      ./build/tools/releasetools/build_image.py \
      $(TARGET_OUT_VENDOR) $(vendorimage_intermediates)/vendor_image_info.txt $(INSTALLED_VENDORIMAGE_TARGET)
  $(hide) $(call assert-max-image-size,$(INSTALLED_VENDORIMAGE_TARGET),$(BOARD_VENDORIMAGE_PARTITION_SIZE))
endef

# We just build this directly to the install location.
INSTALLED_VENDORIMAGE_TARGET := $(BUILT_VENDORIMAGE_TARGET)
$(INSTALLED_VENDORIMAGE_TARGET): $(INTERNAL_USERIMAGES_DEPS) $(INTERNAL_VENDORIMAGE_FILES)
	$(build-vendorimage-target)

.PHONY: vendorimage-nodeps
vendorimage-nodeps: | $(INTERNAL_USERIMAGES_DEPS)
	$(build-vendorimage-target)

endif # BOARD_VENDORIMAGE_FILE_SYSTEM_TYPE

# -----------------------------------------------------------------
# bring in the installer image generation defines if necessary
ifeq ($(TARGET_USE_DISKINSTALLER),true)
include bootable/diskinstaller/config.mk
endif

# -----------------------------------------------------------------
# host tools needed to build dist and OTA packages

DISTTOOLS :=  $(HOST_OUT_EXECUTABLES)/minigzip \
	  $(HOST_OUT_EXECUTABLES)/adb \
	  $(HOST_OUT_EXECUTABLES)/mkbootfs \
	  $(HOST_OUT_EXECUTABLES)/mkbootimg \
	  $(HOST_OUT_EXECUTABLES)/unpackbootimg \
	  $(HOST_OUT_EXECUTABLES)/fs_config \
	  $(HOST_OUT_EXECUTABLES)/mkyaffs2image \
	  $(HOST_OUT_EXECUTABLES)/zipalign \
	  $(HOST_OUT_EXECUTABLES)/bsdiff \
	  $(HOST_OUT_EXECUTABLES)/imgdiff \
	  $(HOST_OUT_JAVA_LIBRARIES)/dumpkey.jar \
	  $(HOST_OUT_JAVA_LIBRARIES)/signapk.jar \
	  $(HOST_OUT_EXECUTABLES)/mkuserimg.sh \
	  $(HOST_OUT_EXECUTABLES)/make_ext4fs \
	  $(HOST_OUT_EXECUTABLES)/simg2img \
	  $(HOST_OUT_EXECUTABLES)/e2fsck \
	  $(HOST_OUT_EXECUTABLES)/build_verity_tree \
	  $(HOST_OUT_EXECUTABLES)/verity_signer \
	  $(HOST_OUT_EXECUTABLES)/append2simg \
	  $(HOST_OUT_EXECUTABLES)/boot_signer

ifneq (,$(filter linux darwin,$(HOST_OS)))
  DISTTOOLS += $(HOST_OUT_EXECUTABLES)/mkf2fsuserimg.sh \
	$(HOST_OUT_EXECUTABLES)/make_f2fs
endif

OTATOOLS := $(DISTTOOLS) \
	  $(HOST_OUT_EXECUTABLES)/aapt

.PHONY: otatools
otatools: $(OTATOOLS)

# -----------------------------------------------------------------
# A zip of the directories that map to the target filesystem.
# This zip can be used to create an OTA package or filesystem image
# as a post-build step.
#
name := $(TARGET_PRODUCT)
ifeq ($(TARGET_BUILD_TYPE),debug)
  name := $(name)_debug
endif
name := $(name)-target_files-$(FILE_NAME_TAG)

intermediates := $(call intermediates-dir-for,PACKAGING,target_files)
BUILT_TARGET_FILES_PACKAGE := $(intermediates)/$(name).zip
$(BUILT_TARGET_FILES_PACKAGE): intermediates := $(intermediates)
$(BUILT_TARGET_FILES_PACKAGE): \
		zip_root := $(intermediates)/$(name)

# $(1): Directory to copy
# $(2): Location to copy it to
# The "ls -A" is to prevent "acp s/* d" from failing if s is empty.
define package_files-copy-root
  if [ -d "$(strip $(1))" -a "$$(ls -A $(1))" ]; then \
    mkdir -p $(2) && \
    $(ACP) -rd $(strip $(1))/* $(2); \
  fi
endef

built_ota_tools := \
	$(call intermediates-dir-for,EXECUTABLES,applypatch)/applypatch \
	$(call intermediates-dir-for,EXECUTABLES,applypatch_static)/applypatch_static \
	$(call intermediates-dir-for,EXECUTABLES,check_prereq)/check_prereq \
	$(call intermediates-dir-for,EXECUTABLES,sqlite3)/sqlite3
ifeq ($(TARGET_ARCH),arm64)
	built_ota_tools += $(call intermediates-dir-for,EXECUTABLES,updater,,,32)/updater
else
	built_ota_tools += $(call intermediates-dir-for,EXECUTABLES,updater)/updater
endif
$(BUILT_TARGET_FILES_PACKAGE): PRIVATE_OTA_TOOLS := $(built_ota_tools)

$(BUILT_TARGET_FILES_PACKAGE): PRIVATE_RECOVERY_API_VERSION := $(RECOVERY_API_VERSION)
$(BUILT_TARGET_FILES_PACKAGE): PRIVATE_RECOVERY_FSTAB_VERSION := $(RECOVERY_FSTAB_VERSION)

ifeq ($(TARGET_RELEASETOOLS_EXTENSIONS),)
# default to common dir for device vendor
$(BUILT_TARGET_FILES_PACKAGE): tool_extensions := $(TARGET_DEVICE_DIR)/../common
else
$(BUILT_TARGET_FILES_PACKAGE): tool_extensions := $(TARGET_RELEASETOOLS_EXTENSIONS)
endif

ifeq ($(BOARD_USES_UBOOT_MULTIIMAGE),true)

  ZIP_SAVE_UBOOTIMG_ARGS := -A ARM -O Linux -T multi -C none -n Image

  BOARD_UBOOT_ENTRY := $(strip $(BOARD_UBOOT_ENTRY))
  ifdef BOARD_UBOOT_ENTRY
    ZIP_SAVE_UBOOTIMG_ARGS += -e $(BOARD_UBOOT_ENTRY)
  endif
  BOARD_UBOOT_LOAD := $(strip $(BOARD_UBOOT_LOAD))
  ifdef BOARD_UBOOT_LOAD
    ZIP_SAVE_UBOOTIMG_ARGS += -a $(BOARD_UBOOT_LOAD)
  endif

endif

# Depending on the various images guarantees that the underlying
# directories are up-to-date.
include $(BUILD_SYSTEM)/tasks/oem_image.mk
$(BUILT_TARGET_FILES_PACKAGE): \
		$(INSTALLED_BOOTIMAGE_TARGET) \
		$(INSTALLED_RADIOIMAGE_TARGET) \
		$(INSTALLED_RECOVERYIMAGE_TARGET) \
		$(INSTALLED_SYSTEMIMAGE) \
		$(INSTALLED_USERDATAIMAGE_TARGET) \
		$(INSTALLED_CACHEIMAGE_TARGET) \
		$(INSTALLED_VENDORIMAGE_TARGET) \
		$(INSTALLED_OEMIMAGE_TARGET) \
		$(INSTALLED_ANDROID_INFO_TXT_TARGET) \
		$(SELINUX_FC) \
		$(built_ota_tools) \
		$(APKCERTS_FILE) \
		$(HOST_OUT_EXECUTABLES)/fs_config \
		| $(ACP)
	@echo -e ${CL_YLW}"Package target files:"${CL_RST}" $@"
	$(hide) rm -rf $@ $(zip_root)
	$(hide) mkdir -p $(dir $@) $(zip_root)
	@# Components of the recovery image
	$(hide) mkdir -p $(zip_root)/RECOVERY
	$(hide) $(call package_files-copy-root, \
		$(TARGET_RECOVERY_ROOT_OUT),$(zip_root)/RECOVERY/RAMDISK)
	@# OTA install helpers
	$(hide) $(call package_files-copy-root, $(OUT)/install, $(zip_root)/INSTALL)
ifdef INSTALLED_KERNEL_TARGET
	$(hide) $(ACP) $(INSTALLED_KERNEL_TARGET) $(zip_root)/RECOVERY/kernel
endif
ifdef INSTALLED_2NDBOOTLOADER_TARGET
	$(hide) $(ACP) \
		$(INSTALLED_2NDBOOTLOADER_TARGET) $(zip_root)/RECOVERY/second
endif
ifdef BOARD_KERNEL_TAGS_OFFSET
	$(hide) echo "$(BOARD_KERNEL_TAGS_OFFSET)" > $(zip_root)/RECOVERY/tags_offset
endif
ifdef BOARD_KERNEL_CMDLINE
	$(hide) echo "$(BOARD_KERNEL_CMDLINE)" > $(zip_root)/RECOVERY/cmdline
endif
ifdef BOARD_KERNEL_BASE
	$(hide) echo "$(BOARD_KERNEL_BASE)" > $(zip_root)/RECOVERY/base
endif
ifdef BOARD_KERNEL_PAGESIZE
	$(hide) echo "$(BOARD_KERNEL_PAGESIZE)" > $(zip_root)/RECOVERY/pagesize
endif
ifdef BOARD_KERNEL_TAGS_ADDR
	$(hide) echo "$(BOARD_KERNEL_TAGS_ADDR)" > $(zip_root)/RECOVERY/tagsaddr
endif
ifdef BOARD_RAMDISK_OFFSET
	$(hide) echo "$(BOARD_RAMDISK_OFFSET)" > $(zip_root)/RECOVERY/ramdisk_offset
endif
ifeq ($(strip $(BOARD_KERNEL_SEPARATED_DT)),true)
	$(hide) $(ACP) $(INSTALLED_DTIMAGE_TARGET) $(zip_root)/RECOVERY/dt
endif
	@# Components of the boot image
	$(hide) mkdir -p $(zip_root)/BOOT
	$(hide) $(call package_files-copy-root, \
		$(TARGET_ROOT_OUT),$(zip_root)/BOOT/RAMDISK)
ifdef INSTALLED_KERNEL_TARGET
	$(hide) $(ACP) $(INSTALLED_KERNEL_TARGET) $(zip_root)/BOOT/kernel
endif
ifdef INSTALLED_2NDBOOTLOADER_TARGET
	$(hide) $(ACP) \
		$(INSTALLED_2NDBOOTLOADER_TARGET) $(zip_root)/BOOT/second
endif

ifdef BOARD_KERNEL_TAGS_OFFSET
	$(hide) echo "$(BOARD_KERNEL_TAGS_OFFSET)" > $(zip_root)/BOOT/tags_offset
endif
ifdef BOARD_KERNEL_CMDLINE
	$(hide) echo "$(BOARD_KERNEL_CMDLINE)" > $(zip_root)/BOOT/cmdline
endif
ifdef BOARD_KERNEL_BASE
	$(hide) echo "$(BOARD_KERNEL_BASE)" > $(zip_root)/BOOT/base
endif
ifdef BOARD_KERNEL_PAGESIZE
	$(hide) echo "$(BOARD_KERNEL_PAGESIZE)" > $(zip_root)/BOOT/pagesize
endif
ifdef BOARD_KERNEL_TAGS_ADDR
	$(hide) echo "$(BOARD_KERNEL_TAGS_ADDR)" > $(zip_root)/BOOT/tagsaddr
endif
ifdef BOARD_RAMDISK_OFFSET
	$(hide) echo "$(BOARD_RAMDISK_OFFSET)" > $(zip_root)/BOOT/ramdisk_offset
endif

ifeq ($(strip $(BOARD_KERNEL_SEPARATED_DT)),true)
	$(hide) $(ACP) $(INSTALLED_DTIMAGE_TARGET) $(zip_root)/BOOT/dt
endif
ifdef ZIP_SAVE_UBOOTIMG_ARGS
	$(hide) echo "$(ZIP_SAVE_UBOOTIMG_ARGS)" > $(zip_root)/BOOT/ubootargs
endif
	$(hide) $(foreach t,$(INSTALLED_RADIOIMAGE_TARGET),\
	            mkdir -p $(zip_root)/RADIO; \
	            $(ACP) $(t) $(zip_root)/RADIO/$(notdir $(t));)
	$(hide) $(foreach fi,$(PRODUCT_FACTORYIMAGE_FILES),\
		mkdir -p $(zip_root)/FACTORY; \
		$(ACP) $(fi) $(zip_root)/FACTORY/$(notdir $(fi));)
	@# Contents of the system image
	$(hide) $(call package_files-copy-root, \
		$(SYSTEMIMAGE_SOURCE_DIR),$(zip_root)/SYSTEM)
	@# Contents of the data image
	$(hide) $(call package_files-copy-root, \
		$(TARGET_OUT_DATA),$(zip_root)/DATA)
ifdef BOARD_CUSTOM_BOOTIMG
	@# Prebuilt boot images
	$(hide) mkdir -p $(zip_root)/BOOTABLE_IMAGES
	$(hide) $(ACP) $(INSTALLED_BOOTIMAGE_TARGET) $(zip_root)/BOOTABLE_IMAGES/
	$(hide) $(ACP) $(INSTALLED_RECOVERYIMAGE_TARGET) $(zip_root)/BOOTABLE_IMAGES/
endif
ifdef BOARD_VENDORIMAGE_FILE_SYSTEM_TYPE
	@# Contents of the vendor image
	$(hide) $(call package_files-copy-root, \
		$(TARGET_OUT_VENDOR),$(zip_root)/VENDOR)
endif
ifdef BOARD_OEMIMAGE_FILE_SYSTEM_TYPE
	@# Contents of the oem image
	$(call package_files-copy-root, \
		$(TARGET_OUT_OEM),$(zip_root)/OEM)
endif
	@# Extra contents of the OTA package
	$(hide) mkdir -p $(zip_root)/OTA/bin
	$(hide) $(ACP) $(INSTALLED_ANDROID_INFO_TXT_TARGET) $(zip_root)/OTA/
	$(hide) $(ACP) $(PRIVATE_OTA_TOOLS) $(zip_root)/OTA/bin/
	@# Files that do not end up in any images, but are necessary to
	@# build them.
	$(hide) mkdir -p $(zip_root)/META
	$(hide) $(ACP) $(APKCERTS_FILE) $(zip_root)/META/apkcerts.txt
	$(hide) if test -e $(tool_extensions)/releasetools.py; then $(ACP) $(tool_extensions)/releasetools.py $(zip_root)/META/; fi
	$(hide)	echo "$(PRODUCT_OTA_PUBLIC_KEYS)" > $(zip_root)/META/otakeys.txt
	$(hide) echo "recovery_api_version=$(PRIVATE_RECOVERY_API_VERSION)" > $(zip_root)/META/misc_info.txt
	$(hide) echo "fstab_version=$(PRIVATE_RECOVERY_FSTAB_VERSION)" >> $(zip_root)/META/misc_info.txt
ifdef BOARD_FLASH_BLOCK_SIZE
	$(hide) echo "blocksize=$(BOARD_FLASH_BLOCK_SIZE)" >> $(zip_root)/META/misc_info.txt
endif
ifdef BOARD_BOOTIMAGE_PARTITION_SIZE
	$(hide) echo "boot_size=$(BOARD_BOOTIMAGE_PARTITION_SIZE)" >> $(zip_root)/META/misc_info.txt
endif
ifdef BOARD_RECOVERYIMAGE_PARTITION_SIZE
	$(hide) echo "recovery_size=$(BOARD_RECOVERYIMAGE_PARTITION_SIZE)" >> $(zip_root)/META/misc_info.txt
endif
ifdef TARGET_RECOVERY_FSTYPE_MOUNT_OPTIONS
	@# TARGET_RECOVERY_FSTYPE_MOUNT_OPTIONS can be empty to indicate that nothing but defaults should be used.
	$(hide) echo "recovery_mount_options=$(TARGET_RECOVERY_FSTYPE_MOUNT_OPTIONS)" >> $(zip_root)/META/misc_info.txt
else
	$(hide) echo "recovery_mount_options=$(DEFAULT_TARGET_RECOVERY_FSTYPE_MOUNT_OPTIONS)" >> $(zip_root)/META/misc_info.txt
endif
	$(hide) echo "tool_extensions=$(tool_extensions)" >> $(zip_root)/META/misc_info.txt
	$(hide) echo "default_system_dev_certificate=$(DEFAULT_SYSTEM_DEV_CERTIFICATE)" >> $(zip_root)/META/misc_info.txt
ifdef PRODUCT_EXTRA_RECOVERY_KEYS
	$(hide) echo "extra_recovery_keys=$(PRODUCT_EXTRA_RECOVERY_KEYS)" >> $(zip_root)/META/misc_info.txt
endif
	$(hide) echo 'mkbootimg_args=$(BOARD_MKBOOTIMG_ARGS)' >> $(zip_root)/META/misc_info.txt
	$(hide) echo "use_set_metadata=1" >> $(zip_root)/META/misc_info.txt
	$(hide) echo "multistage_support=1" >> $(zip_root)/META/misc_info.txt
	$(hide) echo "update_rename_support=1" >> $(zip_root)/META/misc_info.txt
	$(hide) echo "blockimgdiff_versions=1,2,3" >> $(zip_root)/META/misc_info.txt
ifneq ($(OEM_THUMBPRINT_PROPERTIES),)
	# OTA scripts are only interested in fingerprint related properties
	$(hide) echo "oem_fingerprint_properties=$(OEM_THUMBPRINT_PROPERTIES)" >> $(zip_root)/META/misc_info.txt
endif
ifdef BUILD_NO
	$(hide) echo "build_number=$(BUILD_NO)" >> $(zip_root)/META/misc_info.txt
endif
ifdef TARGET_RELEASETOOL_FACTORY_FROM_TARGET_SCRIPT
	$(hide) echo "factory_from_target_script=$(TARGET_RELEASETOOL_FACTORY_FROM_TARGET_SCRIPT)" >> $(zip_root)/META/misc_info.txt
endif
	$(call generate-userimage-prop-dictionary, $(zip_root)/META/misc_info.txt)
ifeq ($(TARGET_RELEASETOOL_MAKE_RECOVERY_PATCH_SCRIPT),)
	$(hide) ./build/tools/releasetools/make_recovery_patch $(zip_root) $(zip_root)
else
	$(hide) $(TARGET_RELEASETOOL_MAKE_RECOVERY_PATCH_SCRIPT) $(zip_root) $(zip_root)
endif
ifdef PRODUCT_DEFAULT_DEV_CERTIFICATE
	$(hide) build/tools/getb64key.py $(PRODUCT_DEFAULT_DEV_CERTIFICATE).x509.pem > $(zip_root)/META/releasekey.txt
else
	$(hide) build/tools/getb64key.py $(DEFAULT_SYSTEM_DEV_CERTIFICATE).x509.pem > $(zip_root)/META/releasekey.txt
endif
	@# Zip everything up, preserving symlinks
	$(hide) (cd $(zip_root) && zip -qry ../$(notdir $@) .)
	@# Run fs_config on all the system, vendor, boot ramdisk,
	@# and recovery ramdisk files in the zip, and save the output
	$(hide) zipinfo -1 $@ | awk 'BEGIN { FS="SYSTEM/" } /^SYSTEM\// {print "system/" $$2}' | $(HOST_OUT_EXECUTABLES)/fs_config -C -S $(SELINUX_FC) > $(zip_root)/META/filesystem_config.txt
	$(hide) zipinfo -1 $@ | awk 'BEGIN { FS="VENDOR/" } /^VENDOR\// {print "vendor/" $$2}' | $(HOST_OUT_EXECUTABLES)/fs_config -C -S $(SELINUX_FC) > $(zip_root)/META/vendor_filesystem_config.txt
	$(hide) zipinfo -1 $@ | awk 'BEGIN { FS="BOOT/RAMDISK/" } /^BOOT\/RAMDISK\// {print $$2}' | $(HOST_OUT_EXECUTABLES)/fs_config -C -S $(SELINUX_FC) > $(zip_root)/META/boot_filesystem_config.txt
	$(hide) zipinfo -1 $@ | awk 'BEGIN { FS="RECOVERY/RAMDISK/" } /^RECOVERY\/RAMDISK\// {print $$2}' | $(HOST_OUT_EXECUTABLES)/fs_config -C -S $(SELINUX_FC) > $(zip_root)/META/recovery_filesystem_config.txt
	$(hide) (cd $(zip_root) && zip -q ../$(notdir $@) META/*filesystem_config.txt)
	$(hide) ./build/tools/releasetools/add_img_to_target_files -p $(HOST_OUT) $@

.PHONY: target-files-package
target-files-package: $(BUILT_TARGET_FILES_PACKAGE)

ifneq ($(filter $(MAKECMDGOALS),target-files-package),)
$(call dist-for-goals, target-files-package, $(BUILT_TARGET_FILES_PACKAGE))
endif

ifneq ($(TARGET_PRODUCT),sdk)
ifeq ($(filter generic%,$(TARGET_DEVICE)),)
ifneq ($(TARGET_NO_KERNEL),true)
ifneq ($(recovery_fstab),)

# -----------------------------------------------------------------
# OTA update package

name := $(TARGET_PRODUCT)
ifeq ($(TARGET_BUILD_TYPE),debug)
  name := $(name)_debug
endif
name := $(name)-ota-$(FILE_NAME_TAG)

INTERNAL_OTA_PACKAGE_TARGET := $(PRODUCT_OUT)/$(name).zip

$(INTERNAL_OTA_PACKAGE_TARGET): KEY_CERT_PAIR := $(DEFAULT_KEY_CERT_PAIR)

ifeq ($(TARGET_RELEASETOOL_OTA_FROM_TARGET_SCRIPT),)
    OTA_FROM_TARGET_SCRIPT := ./build/tools/releasetools/ota_from_target_files
else
    OTA_FROM_TARGET_SCRIPT := $(TARGET_RELEASETOOL_OTA_FROM_TARGET_SCRIPT)
endif

ifeq ($(WITH_GMS),true)
    $(INTERNAL_OTA_PACKAGE_TARGET): backuptool := false
else
ifneq ($(CM_BUILD),)
    $(INTERNAL_OTA_PACKAGE_TARGET): backuptool := true
else
    $(INTERNAL_OTA_PACKAGE_TARGET): backuptool := false
endif
endif

ifeq ($(TARGET_OTA_ASSERT_DEVICE),)
    $(INTERNAL_OTA_PACKAGE_TARGET): override_device := auto
else
    $(INTERNAL_OTA_PACKAGE_TARGET): override_device := $(TARGET_OTA_ASSERT_DEVICE)
endif

ifneq ($(TARGET_UNIFIED_DEVICE),)
    $(INTERNAL_OTA_PACKAGE_TARGET): override_prop := --override_prop=true
    ifeq ($(TARGET_OTA_ASSERT_DEVICE),)
        $(INTERNAL_OTA_PACKAGE_TARGET): override_device := $(TARGET_DEVICE)
    endif
endif

$(INTERNAL_OTA_PACKAGE_TARGET): $(BUILT_TARGET_FILES_PACKAGE) $(DISTTOOLS)
	@echo "$(OTA_FROM_TARGET_SCRIPT)" > $(PRODUCT_OUT)/ota_script_path
	@echo "$(override_device)" > $(PRODUCT_OUT)/ota_override_device
	@echo -e ${CL_YLW}"Package OTA:"${CL_RST}" $@"
	$(hide) MKBOOTIMG=$(MKBOOTIMG) \
	   $(OTA_FROM_TARGET_SCRIPT) -v \
	   --block \
	   $(if $(WITH_LZMA_OTA), -z) \
	   -p $(HOST_OUT) \
	   -k $(KEY_CERT_PAIR) \
	   --backup=$(backuptool) \
	   --override_device=$(override_device) $(override_prop) \
	   $(if $(OEM_OTA_CONFIG), -o $(OEM_OTA_CONFIG)) \
	   $(BUILT_TARGET_FILES_PACKAGE) $@

<<<<<<< HEAD
CM_TARGET_PACKAGE := $(PRODUCT_OUT)/$(CM_VERSION).zip
=======
CM_TARGET_PACKAGE := $(PRODUCT_OUT)/cm-$(CM_VERSION).zip
>>>>>>> 3e8b4275

.PHONY: otapackage bacon
otapackage: $(INTERNAL_OTA_PACKAGE_TARGET)
bacon: otapackage
	$(hide) ln -f $(INTERNAL_OTA_PACKAGE_TARGET) $(CM_TARGET_PACKAGE)
	$(hide) $(MD5SUM) $(CM_TARGET_PACKAGE) > $(CM_TARGET_PACKAGE).md5sum
	@echo -e ${CL_CYN}"Package Complete: $(CM_TARGET_PACKAGE)"${CL_RST}
<<<<<<< HEAD
	@echo -e ${CL_CYN} ""${CL_RST}
	@echo -e ${CL_CYN} ""${CL_RST}
	@echo -e ${CL_CYN} "      (         (           (    (                       (        )      )  "${CL_RST}
	@echo -e ${CL_CYN} "      )\ )      )\ )        )\ ) )\ )        (     *   ) )\ )  ( /(   ( /(  "${CL_RST}
	@echo -e ${CL_CYN} "     (()/( (   (()/(    (  (()/((()/( (      )\    )  /((()/(  )\())  )\()) "${CL_RST}
	@echo -e ${CL_CYN} "      /(_)))\   /(_))   )\  /(_))/(_)))\   (((_)  ( )(_))/(_))((_)\  ((_)\  "${CL_RST}
	@echo -e ${CL_CYN} "     (_)) ((_) (_))  _ ((_)(_)) (_)) ((_)  )\___ (_(_())(_))    ((_)  _((_) "${CL_RST}
	@echo -e ${CL_CYN} "     | _ \| __|/ __|| | | || _ \| _ \| __|((/ __||_   _||_ _|  / _ \ | \| | "${CL_RST}
	@echo -e ${CL_CYN} "     |   /| _| \__ \| |_| ||   /|   /| _|  | (__   | |   | |  | (_) || .  | "${CL_RST}
	@echo -e ${CL_CYN} "     |_|_\|___||___/ \___/ |_|_\|_|_\|___|  \___|  |_|  |___|  \___/ |_|\_| "${CL_RST}
	@echo -e ${CL_CYN} ""${CL_RST}
	@echo -e ${CL_CYN} ""${CL_RST}
	@echo -e ${CL_CYN} "                         (           *     (        )                       "${CL_RST}
	@echo -e ${CL_CYN} "                         )\ )      (       )\ )  ( /(                       "${CL_RST}
	@echo -e ${CL_CYN} "                        (()/( (    )\))(  (()/(  )\())                      "${CL_RST}
	@echo -e ${CL_CYN} "                         /(_)))\  ((_)()\  /(_))((_)\                       "${CL_RST}
	@echo -e ${CL_CYN} "                        (_)) ((_) (_()((_)(_))  __((_)                      "${CL_RST}
	@echo -e ${CL_CYN} "                        | _ \| __||  \/  ||_ _| \ \/ /                      "${CL_RST}
	@echo -e ${CL_CYN} "                        |   /| _| | |\/| | | |   >  <                       "${CL_RST}
	@echo -e ${CL_CYN} "                        |_|_\|___||_|  |_||___| /_/\_\                      "${CL_RST}
	@echo -e ${CL_CYN} ""${CL_RST}
	@echo -e ${CL_CYN} ""${CL_RST}
	@echo -e ${CL_CYN} ""${CL_RST}
	@echo -e ${CL_CYN} ""${CL_RST}

=======
>>>>>>> 3e8b4275

# -----------------------------------------------------------------
# The factory package

name := $(TARGET_PRODUCT)-factory-$(FILE_NAME_TAG)

INTERNAL_FACTORY_PACKAGE_TARGET := $(PRODUCT_OUT)/$(name).zip

ifeq ($(TARGET_RELEASETOOLS_EXTENSIONS),)
# default to common dir for device vendor
$(INTERNAL_FACTORY_PACKAGE_TARGET): extensions := $(TARGET_DEVICE_DIR)/../common
else
$(INTERNAL_FACTORY_PACKAGE_TARGET): extensions := $(TARGET_RELEASETOOLS_EXTENSIONS)
endif

$(INTERNAL_FACTORY_PACKAGE_TARGET): $(BUILT_TARGET_FILES_PACKAGE) $(DISTTOOLS)
	@echo -e ${CL_YLW}"Package:"${CL_RST}" $@"
	if [ -z $(TARGET_RELEASETOOL_FACTORY_FROM_TARGET_SCRIPT) ]; then \
          echo "Error: Factory script is not defined by target"; \
          exit 1; \
	fi
	MKBOOTIMG=$(BOARD_CUSTOM_BOOTIMG_MK) \
	$(TARGET_RELEASETOOL_FACTORY_FROM_TARGET_SCRIPT) -v \
	   -s $(extensions) \
	   -p $(HOST_OUT) \
	   $(BUILT_TARGET_FILES_PACKAGE) $@

.PHONY: factorypackage
factorypackage: $(INTERNAL_FACTORY_PACKAGE_TARGET)

endif    # recovery_fstab is defined
endif    # TARGET_NO_KERNEL != true
endif    # TARGET_DEVICE != generic*
endif    # TARGET_PRODUCT != sdk

# -----------------------------------------------------------------
# The update package

name := $(TARGET_PRODUCT)
ifeq ($(TARGET_BUILD_TYPE),debug)
  name := $(name)_debug
endif
name := $(name)-img-$(FILE_NAME_TAG)

INTERNAL_UPDATE_PACKAGE_TARGET := $(PRODUCT_OUT)/$(name).zip

ifeq ($(TARGET_RELEASETOOL_IMG_FROM_TARGET_SCRIPT),)
    IMG_FROM_TARGET_SCRIPT := ./build/tools/releasetools/img_from_target_files
else
    IMG_FROM_TARGET_SCRIPT := $(TARGET_RELEASETOOL_IMG_FROM_TARGET_SCRIPT)
endif

$(INTERNAL_UPDATE_PACKAGE_TARGET): $(BUILT_TARGET_FILES_PACKAGE) $(DISTTOOLS)
	@echo -e ${CL_YLW}"Package:"${CL_RST}" $@"
	$(hide) MKBOOTIMG=$(MKBOOTIMG) \
	   $(IMG_FROM_TARGET_SCRIPT) -v \
	   -p $(HOST_OUT) \
	   $(BUILT_TARGET_FILES_PACKAGE) $@

.PHONY: updatepackage
updatepackage: $(INTERNAL_UPDATE_PACKAGE_TARGET)

# -----------------------------------------------------------------
# A zip of the symbols directory.  Keep the full paths to make it
# more obvious where these files came from.
#
name := $(TARGET_PRODUCT)
ifeq ($(TARGET_BUILD_TYPE),debug)
  name := $(name)_debug
endif
name := $(name)-symbols-$(FILE_NAME_TAG)

SYMBOLS_ZIP := $(PRODUCT_OUT)/$(name).zip
# For apps_only build we'll establish the dependency later in build/core/main.mk.
ifndef TARGET_BUILD_APPS
$(SYMBOLS_ZIP): $(INSTALLED_SYSTEMIMAGE) $(INSTALLED_BOOTIMAGE_TARGET)
endif
$(SYMBOLS_ZIP):
	@echo "Package symbols: $@"
	$(hide) rm -rf $@
	$(hide) mkdir -p $(dir $@) $(TARGET_OUT_UNSTRIPPED)
	$(hide) zip -qr $@ $(TARGET_OUT_UNSTRIPPED)

# -----------------------------------------------------------------
# A zip of the Android Apps. Not keeping full path so that we don't
# include product names when distributing
#
name := $(TARGET_PRODUCT)
ifeq ($(TARGET_BUILD_TYPE),debug)
  name := $(name)_debug
endif
name := $(name)-apps-$(FILE_NAME_TAG)

APPS_ZIP := $(PRODUCT_OUT)/$(name).zip
$(APPS_ZIP): $(INSTALLED_SYSTEMIMAGE)
	@echo -e ${CL_YLW}"Package apps:"${CL_RST}" $@"
	$(hide) rm -rf $@
	$(hide) mkdir -p $(dir $@)
	$(hide) zip -qj $@ $(TARGET_OUT_APPS)/*/*.apk $(TARGET_OUT_APPS_PRIVILEGED)/*/*.apk


#------------------------------------------------------------------
# A zip of emma code coverage meta files. Generated for fully emma
# instrumented build.
#
ifeq (true,$(EMMA_INSTRUMENT))
EMMA_META_ZIP := $(PRODUCT_OUT)/emma_meta.zip
# the dependency will be set up later in build/core/main.mk.
$(EMMA_META_ZIP) :
	@echo "Collecting Emma coverage meta files."
	$(hide) find $(TARGET_COMMON_OUT_ROOT) $(HOST_COMMON_OUT_ROOT) -name "coverage.em" | \
		zip -@ -q $@

endif # EMMA_INSTRUMENT=true

#------------------------------------------------------------------
# A zip of Proguard obfuscation dictionary files.
# Only for apps_only build.
#
ifdef TARGET_BUILD_APPS
PROGUARD_DICT_ZIP := $(PRODUCT_OUT)/$(TARGET_PRODUCT)-proguard-dict-$(FILE_NAME_TAG).zip
# the dependency will be set up later in build/core/main.mk.
$(PROGUARD_DICT_ZIP) :
	@echo "Packaging Proguard obfuscation dictionary files."
	$(hide) dict_files=`find $(TARGET_OUT_COMMON_INTERMEDIATES)/APPS -name proguard_dictionary`; \
		if [ -n "$$dict_files" ]; then \
		  unobfuscated_jars=$${dict_files//proguard_dictionary/classes.jar}; \
		  zip -q $@ $$dict_files $$unobfuscated_jars; \
		else \
		  touch $(dir $@)/dummy; \
		  (cd $(dir $@) && zip -q $(notdir $@) dummy); \
		  zip -qd $@ dummy; \
		  rm $(dir $@)/dummy; \
		fi

endif # TARGET_BUILD_APPS

# -----------------------------------------------------------------
# dalvik something
.PHONY: dalvikfiles
dalvikfiles: $(INTERNAL_DALVIK_MODULES)

# -----------------------------------------------------------------
# The emulator package
ifeq ($(BUILD_EMULATOR),true)
INTERNAL_EMULATOR_PACKAGE_FILES += \
        $(HOST_OUT_EXECUTABLES)/emulator$(HOST_EXECUTABLE_SUFFIX) \
        prebuilts/qemu-kernel/$(TARGET_ARCH)/kernel-qemu \
        $(INSTALLED_RAMDISK_TARGET) \
		$(INSTALLED_SYSTEMIMAGE) \
		$(INSTALLED_USERDATAIMAGE_TARGET)

name := $(TARGET_PRODUCT)-emulator-$(FILE_NAME_TAG)

INTERNAL_EMULATOR_PACKAGE_TARGET := $(PRODUCT_OUT)/$(name).zip

$(INTERNAL_EMULATOR_PACKAGE_TARGET): $(INTERNAL_EMULATOR_PACKAGE_FILES)
	@echo -e ${CL_YLW}"Package:"${CL_RST}" $@"
	$(hide) zip -qj $@ $(INTERNAL_EMULATOR_PACKAGE_FILES)

endif
# -----------------------------------------------------------------
# Old PDK stuffs, retired
# The pdk package (Platform Development Kit)

#ifneq (,$(filter pdk,$(MAKECMDGOALS)))
#  include development/pdk/Pdk.mk
#endif


# -----------------------------------------------------------------
# The SDK

# The SDK includes host-specific components, so it belongs under HOST_OUT.
sdk_dir := $(HOST_OUT)/sdk/$(TARGET_PRODUCT)

# Build a name that looks like:
#
#     linux-x86   --> android-sdk_12345_linux-x86
#     darwin-x86  --> android-sdk_12345_mac-x86
#     windows-x86 --> android-sdk_12345_windows
#
sdk_name := android-sdk_$(FILE_NAME_TAG)
ifeq ($(HOST_OS),darwin)
  INTERNAL_SDK_HOST_OS_NAME := mac
else
  INTERNAL_SDK_HOST_OS_NAME := $(HOST_OS)
endif
ifneq ($(HOST_OS),windows)
  INTERNAL_SDK_HOST_OS_NAME := $(INTERNAL_SDK_HOST_OS_NAME)-$(SDK_HOST_ARCH)
endif
sdk_name := $(sdk_name)_$(INTERNAL_SDK_HOST_OS_NAME)

sdk_dep_file := $(sdk_dir)/sdk_deps.mk

ATREE_FILES :=
-include $(sdk_dep_file)

# if we don't have a real list, then use "everything"
ifeq ($(strip $(ATREE_FILES)),)
ATREE_FILES := \
	$(ALL_PREBUILT) \
	$(ALL_COPIED_HEADERS) \
	$(ALL_DEFAULT_INSTALLED_MODULES) \
	$(INSTALLED_RAMDISK_TARGET) \
	$(ALL_DOCS) \
	$(ALL_SDK_FILES)
endif

atree_dir := development/build


sdk_atree_files := \
	$(atree_dir)/sdk.exclude.atree \
	$(atree_dir)/sdk-$(HOST_OS)-$(SDK_HOST_ARCH).atree

# development/build/sdk-android-<abi>.atree is used to differentiate
# between architecture models (e.g. ARMv5TE versus ARMv7) when copying
# files like the kernel image. We use TARGET_CPU_ABI because we don't
# have a better way to distinguish between CPU models.
ifneq (,$(strip $(wildcard $(atree_dir)/sdk-android-$(TARGET_CPU_ABI).atree)))
  sdk_atree_files += $(atree_dir)/sdk-android-$(TARGET_CPU_ABI).atree
endif

ifneq ($(PRODUCTS.$(INTERNAL_PRODUCT).PRODUCT_SDK_ATREE_FILES),)
sdk_atree_files += $(PRODUCTS.$(INTERNAL_PRODUCT).PRODUCT_SDK_ATREE_FILES)
else
sdk_atree_files += $(atree_dir)/sdk.atree
endif

include $(BUILD_SYSTEM)/sdk_font.mk

deps := \
	$(target_notice_file_txt) \
	$(tools_notice_file_txt) \
	$(OUT_DOCS)/offline-sdk-timestamp \
	$(SYMBOLS_ZIP) \
	$(INSTALLED_SYSTEMIMAGE) \
	$(INSTALLED_USERDATAIMAGE_TARGET) \
	$(INSTALLED_RAMDISK_TARGET) \
	$(INSTALLED_SDK_BUILD_PROP_TARGET) \
	$(INSTALLED_BUILD_PROP_TARGET) \
	$(ATREE_FILES) \
	$(sdk_atree_files) \
	$(HOST_OUT_EXECUTABLES)/atree \
	$(HOST_OUT_EXECUTABLES)/line_endings \
	$(SDK_FONT_DEPS)

INTERNAL_SDK_TARGET := $(sdk_dir)/$(sdk_name).zip
$(INTERNAL_SDK_TARGET): PRIVATE_NAME := $(sdk_name)
$(INTERNAL_SDK_TARGET): PRIVATE_DIR := $(sdk_dir)/$(sdk_name)
$(INTERNAL_SDK_TARGET): PRIVATE_DEP_FILE := $(sdk_dep_file)
$(INTERNAL_SDK_TARGET): PRIVATE_INPUT_FILES := $(sdk_atree_files)

# Set SDK_GNU_ERROR to non-empty to fail when a GNU target is built.
#
#SDK_GNU_ERROR := true

$(INTERNAL_SDK_TARGET): $(deps)
	@echo "Package SDK: $@"
	$(hide) rm -rf $(PRIVATE_DIR) $@
	$(hide) for f in $(target_gnu_MODULES); do \
	  if [ -f $$f ]; then \
	    echo SDK: $(if $(SDK_GNU_ERROR),ERROR:,warning:) \
	        including GNU target $$f >&2; \
	    FAIL=$(SDK_GNU_ERROR); \
	  fi; \
	done; \
	if [ $$FAIL ]; then exit 1; fi
	$(hide) echo $(notdir $(SDK_FONT_DEPS)) | tr " " "\n"  > $(SDK_FONT_TEMP)/fontsInSdk.txt
	$(hide) ( \
		ATREE_STRIP="strip -x" \
		$(HOST_OUT_EXECUTABLES)/atree \
		$(addprefix -f ,$(PRIVATE_INPUT_FILES)) \
			-m $(PRIVATE_DEP_FILE) \
			-I . \
			-I $(PRODUCT_OUT) \
			-I $(HOST_OUT) \
			-I $(TARGET_COMMON_OUT_ROOT) \
			-v "PLATFORM_NAME=android-$(PLATFORM_VERSION)" \
			-v "OUT_DIR=$(OUT_DIR)" \
			-v "HOST_OUT=$(HOST_OUT)" \
			-v "TARGET_ARCH=$(TARGET_ARCH)" \
			-v "TARGET_CPU_ABI=$(TARGET_CPU_ABI)" \
			-v "DLL_EXTENSION=$(HOST_SHLIB_SUFFIX)" \
			-v "FONT_OUT=$(SDK_FONT_TEMP)" \
			-o $(PRIVATE_DIR) && \
		cp -f $(target_notice_file_txt) \
				$(PRIVATE_DIR)/system-images/android-$(PLATFORM_VERSION)/$(TARGET_CPU_ABI)/NOTICE.txt && \
		cp -f $(tools_notice_file_txt) $(PRIVATE_DIR)/platform-tools/NOTICE.txt && \
		HOST_OUT_EXECUTABLES=$(HOST_OUT_EXECUTABLES) HOST_OS=$(HOST_OS) \
			development/build/tools/sdk_clean.sh $(PRIVATE_DIR) && \
		chmod -R ug+rwX $(PRIVATE_DIR) && \
		cd $(dir $@) && zip -rq $(notdir $@) $(PRIVATE_NAME) \
	) || ( rm -rf $(PRIVATE_DIR) $@ && exit 44 )


# Is a Windows SDK requested? If so, we need some definitions from here
# in order to find the Linux SDK used to create the Windows one.
MAIN_SDK_NAME := $(sdk_name)
MAIN_SDK_DIR  := $(sdk_dir)
MAIN_SDK_ZIP  := $(INTERNAL_SDK_TARGET)
ifneq ($(filter win_sdk,$(MAKECMDGOALS)),)
include $(TOPDIR)development/build/tools/windows_sdk.mk
endif

# -----------------------------------------------------------------
# Findbugs
INTERNAL_FINDBUGS_XML_TARGET := $(PRODUCT_OUT)/findbugs.xml
INTERNAL_FINDBUGS_HTML_TARGET := $(PRODUCT_OUT)/findbugs.html
$(INTERNAL_FINDBUGS_XML_TARGET): $(ALL_FINDBUGS_FILES)
	@echo UnionBugs: $@
	$(hide) $(FINDBUGS_DIR)/unionBugs $(ALL_FINDBUGS_FILES) \
	> $@
$(INTERNAL_FINDBUGS_HTML_TARGET): $(INTERNAL_FINDBUGS_XML_TARGET)
	@echo ConvertXmlToText: $@
	$(hide) $(FINDBUGS_DIR)/convertXmlToText -html:fancy.xsl \
	$(INTERNAL_FINDBUGS_XML_TARGET) > $@

# -----------------------------------------------------------------
# Findbugs

# -----------------------------------------------------------------
# These are some additional build tasks that need to be run.
ifneq ($(dont_bother),true)
include $(sort $(wildcard $(BUILD_SYSTEM)/tasks/*.mk))
-include $(sort $(wildcard vendor/*/build/tasks/*.mk))
-include $(sort $(wildcard device/*/build/tasks/*.mk))
# Also the project-specific tasks
-include $(sort $(wildcard vendor/*/*/build/tasks/*.mk))
-include $(sort $(wildcard device/*/*/build/tasks/*.mk))
endif

# -----------------------------------------------------------------
# Create SDK repository packages. Must be done after tasks/* since
# we need the addon rules defined.
ifneq ($(sdk_repo_goal),)
include $(TOPDIR)development/build/tools/sdk_repo.mk
endif<|MERGE_RESOLUTION|>--- conflicted
+++ resolved
@@ -1742,11 +1742,7 @@
 	   $(if $(OEM_OTA_CONFIG), -o $(OEM_OTA_CONFIG)) \
 	   $(BUILT_TARGET_FILES_PACKAGE) $@
 
-<<<<<<< HEAD
 CM_TARGET_PACKAGE := $(PRODUCT_OUT)/$(CM_VERSION).zip
-=======
-CM_TARGET_PACKAGE := $(PRODUCT_OUT)/cm-$(CM_VERSION).zip
->>>>>>> 3e8b4275
 
 .PHONY: otapackage bacon
 otapackage: $(INTERNAL_OTA_PACKAGE_TARGET)
@@ -1754,7 +1750,6 @@
 	$(hide) ln -f $(INTERNAL_OTA_PACKAGE_TARGET) $(CM_TARGET_PACKAGE)
 	$(hide) $(MD5SUM) $(CM_TARGET_PACKAGE) > $(CM_TARGET_PACKAGE).md5sum
 	@echo -e ${CL_CYN}"Package Complete: $(CM_TARGET_PACKAGE)"${CL_RST}
-<<<<<<< HEAD
 	@echo -e ${CL_CYN} ""${CL_RST}
 	@echo -e ${CL_CYN} ""${CL_RST}
 	@echo -e ${CL_CYN} "      (         (           (    (                       (        )      )  "${CL_RST}
@@ -1780,8 +1775,35 @@
 	@echo -e ${CL_CYN} ""${CL_RST}
 	@echo -e ${CL_CYN} ""${CL_RST}
 
-=======
->>>>>>> 3e8b4275
+
+# -----------------------------------------------------------------
+# The factory package
+
+name := $(TARGET_PRODUCT)-factory-$(FILE_NAME_TAG)
+
+INTERNAL_FACTORY_PACKAGE_TARGET := $(PRODUCT_OUT)/$(name).zip
+
+ifeq ($(TARGET_RELEASETOOLS_EXTENSIONS),)
+# default to common dir for device vendor
+$(INTERNAL_FACTORY_PACKAGE_TARGET): extensions := $(TARGET_DEVICE_DIR)/../common
+else
+$(INTERNAL_FACTORY_PACKAGE_TARGET): extensions := $(TARGET_RELEASETOOLS_EXTENSIONS)
+endif
+
+$(INTERNAL_FACTORY_PACKAGE_TARGET): $(BUILT_TARGET_FILES_PACKAGE) $(DISTTOOLS)
+	@echo -e ${CL_YLW}"Package:"${CL_RST}" $@"
+	if [ -z $(TARGET_RELEASETOOL_FACTORY_FROM_TARGET_SCRIPT) ]; then \
+          echo "Error: Factory script is not defined by target"; \
+          exit 1; \
+	fi
+	MKBOOTIMG=$(BOARD_CUSTOM_BOOTIMG_MK) \
+	$(TARGET_RELEASETOOL_FACTORY_FROM_TARGET_SCRIPT) -v \
+	   -s $(extensions) \
+	   -p $(HOST_OUT) \
+	   $(BUILT_TARGET_FILES_PACKAGE) $@
+
+.PHONY: factorypackage
+factorypackage: $(INTERNAL_FACTORY_PACKAGE_TARGET)
 
 # -----------------------------------------------------------------
 # The factory package
