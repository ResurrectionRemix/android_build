--- conflicted
+++ resolved
@@ -96,12 +96,7 @@
 	    telephony \
 	    wifi \
 	    keystore \
-<<<<<<< HEAD
-	    icu4j \
-	    voip \
 	    fmradio \
-=======
->>>>>>> d90fa5dd
 	 )
 
 #
