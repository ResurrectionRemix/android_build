#
# Copyright (C) 2008 The Android Open Source Project
#
# Licensed under the Apache License, Version 2.0 (the "License");
# you may not use this file except in compliance with the License.
# You may obtain a copy of the License at
#
#      http://www.apache.org/licenses/LICENSE-2.0
#
# Unless required by applicable law or agreed to in writing, software
# distributed under the License is distributed on an "AS IS" BASIS,
# WITHOUT WARRANTIES OR CONDITIONS OF ANY KIND, either express or implied.
# See the License for the specific language governing permissions and
# limitations under the License.
#
# BUILD_ID is usually used to specify the branch name
# (like "MAIN") or a branch name and a release candidate
# (like "CRB01").  It must be a single word, and is
# capitalized by convention.

<<<<<<< HEAD
export BUILD_ID=OPM2.170921.002
=======
export BUILD_ID=OPM1.170928.003
>>>>>>> b1629b65
<|MERGE_RESOLUTION|>--- conflicted
+++ resolved
@@ -18,8 +18,4 @@
 # (like "CRB01").  It must be a single word, and is
 # capitalized by convention.
 
-<<<<<<< HEAD
-export BUILD_ID=OPM2.170921.002
-=======
-export BUILD_ID=OPM1.170928.003
->>>>>>> b1629b65
+export BUILD_ID=OPM2.170928.003