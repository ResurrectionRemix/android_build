#
# Copyright (C) 2008 The Android Open Source Project
#
# Licensed under the Apache License, Version 2.0 (the "License");
# you may not use this file except in compliance with the License.
# You may obtain a copy of the License at
#
#      http://www.apache.org/licenses/LICENSE-2.0
#
# Unless required by applicable law or agreed to in writing, software
# distributed under the License is distributed on an "AS IS" BASIS,
# WITHOUT WARRANTIES OR CONDITIONS OF ANY KIND, either express or implied.
# See the License for the specific language governing permissions and
# limitations under the License.
#

#
# Defines branch-specific values.
#

# BUILD_ID is usually used to specify the branch name
# (like "MAIN") or a branch name and a release candidate
# (like "TC1-RC5").  It must be a single word, and is
# capitalized by convention.
#
BUILD_ID := ECLAIR

<<<<<<< HEAD
export BUILD_ID=ERE27
=======
# DISPLAY_BUILD_NUMBER should only be set for development branches,
# If set, the BUILD_NUMBER (cl) is appended to the BUILD_ID for
# a more descriptive BUILD_ID_DISPLAY, otherwise BUILD_ID_DISPLAY
# is the same as BUILD_ID
DISPLAY_BUILD_NUMBER := true
>>>>>>> 97233468
<|MERGE_RESOLUTION|>--- conflicted
+++ resolved
@@ -25,12 +25,8 @@
 #
 BUILD_ID := ECLAIR
 
-<<<<<<< HEAD
-export BUILD_ID=ERE27
-=======
 # DISPLAY_BUILD_NUMBER should only be set for development branches,
 # If set, the BUILD_NUMBER (cl) is appended to the BUILD_ID for
 # a more descriptive BUILD_ID_DISPLAY, otherwise BUILD_ID_DISPLAY
 # is the same as BUILD_ID
 DISPLAY_BUILD_NUMBER := true
->>>>>>> 97233468
