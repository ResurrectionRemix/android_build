#
# Copyright (C) 2008 The Android Open Source Project
#
# Licensed under the Apache License, Version 2.0 (the "License");
# you may not use this file except in compliance with the License.
# You may obtain a copy of the License at
#
#      http://www.apache.org/licenses/LICENSE-2.0
#
# Unless required by applicable law or agreed to in writing, software
# distributed under the License is distributed on an "AS IS" BASIS,
# WITHOUT WARRANTIES OR CONDITIONS OF ANY KIND, either express or implied.
# See the License for the specific language governing permissions and
# limitations under the License.
#

#
# Handle various build version information.
#
# Guarantees that the following are defined:
#     PLATFORM_VERSION
#     PLATFORM_SDK_VERSION
#     PLATFORM_VERSION_CODENAME
#     DEFAULT_APP_TARGET_SDK
#     BUILD_ID
#     BUILD_NUMBER
<<<<<<< HEAD
#     SECURITY_PATCH
=======
#     BUILD_DATETIME
>>>>>>> 05fae7e0
#

# Look for an optional file containing overrides of the defaults,
# but don't cry if we don't find it.  We could just use -include, but
# the build.prop target also wants INTERNAL_BUILD_ID_MAKEFILE to be set
# if the file exists.
#
INTERNAL_BUILD_ID_MAKEFILE := $(wildcard $(BUILD_SYSTEM)/build_id.mk)
ifneq "" "$(INTERNAL_BUILD_ID_MAKEFILE)"
  include $(INTERNAL_BUILD_ID_MAKEFILE)
endif

ifeq "" "$(PLATFORM_VERSION)"
  # This is the canonical definition of the platform version,
  # which is the version that we reveal to the end user.
  # Update this value when the platform version changes (rather
  # than overriding it somewhere else).  Can be an arbitrary string.
  PLATFORM_VERSION := 6.0
endif

ifeq "" "$(PLATFORM_SDK_VERSION)"
  # This is the canonical definition of the SDK version, which defines
  # the set of APIs and functionality available in the platform.  It
  # is a single integer that increases monotonically as updates to
  # the SDK are released.  It should only be incremented when the APIs for
  # the new release are frozen (so that developers don't write apps against
  # intermediate builds).  During development, this number remains at the
  # SDK version the branch is based on and PLATFORM_VERSION_CODENAME holds
  # the code-name of the new development work.
  PLATFORM_SDK_VERSION := 23
endif

ifeq "" "$(PLATFORM_VERSION_CODENAME)"
  # This is the current development code-name, if the build is not a final
  # release build.  If this is a final release build, it is simply "REL".
  PLATFORM_VERSION_CODENAME := REL

  # This is all of the development codenames that are active.  Should be either
  # the same as PLATFORM_VERSION_CODENAME or a comma-separated list of additional
  # codenames after PLATFORM_VERSION_CODENAME.
  PLATFORM_VERSION_ALL_CODENAMES := $(PLATFORM_VERSION_CODENAME)
endif

ifeq "REL" "$(PLATFORM_VERSION_CODENAME)"
  PLATFORM_PREVIEW_SDK_VERSION := 0
else
  ifeq "" "$(PLATFORM_PREVIEW_SDK_VERSION)"
    # This is the definition of a preview SDK version over and above the current
    # platform SDK version. Unlike the platform SDK version, a higher value
    # for preview SDK version does NOT mean that all prior preview APIs are
    # included. Packages reading this value to determine compatibility with
    # known APIs should check that this value is precisely equal to the preview
    # SDK version the package was built for, otherwise it should fall back to
    # assuming the device can only support APIs as of the previous official
    # public release.
    # This value will always be 0 for release builds.
    PLATFORM_PREVIEW_SDK_VERSION := 0
  endif
endif

ifeq "" "$(DEFAULT_APP_TARGET_SDK)"
  # This is the default minSdkVersion and targetSdkVersion to use for
  # all .apks created by the build system.  It can be overridden by explicitly
  # setting these in the .apk's AndroidManifest.xml.  It is either the code
  # name of the development build or, if this is a release build, the official
  # SDK version of this release.
  ifeq "REL" "$(PLATFORM_VERSION_CODENAME)"
    DEFAULT_APP_TARGET_SDK := $(PLATFORM_SDK_VERSION)
  else
    DEFAULT_APP_TARGET_SDK := $(PLATFORM_VERSION_CODENAME)
  endif
endif

ifeq "" "$(PLATFORM_SECURITY_PATCH)"
  # Used to indicate the security patch that has been applied to the device.
  # Can be an arbitrary string, but must be a single word.
  #
  # If there is no $PLATFORM_SECURITY_PATCH set, keep it empty.
  PLATFORM_SECURITY_PATCH :=
endif

ifeq "" "$(PLATFORM_BASE_OS)"
  # Used to indicate the base os applied to the device.
  # Can be an arbitrary string, but must be a single word.
  #
  # If there is no $PLATFORM_BASE_OS set, keep it empty.
  PLATFORM_BASE_OS :=
endif

ifeq "" "$(BUILD_ID)"
  # Used to signify special builds.  E.g., branches and/or releases,
  # like "M5-RC7".  Can be an arbitrary string, but must be a single
  # word and a valid file name.
  #
  # If there is no BUILD_ID set, make it obvious.
  BUILD_ID := UNKNOWN
endif

ifeq "" "$(BUILD_DATETIME)"
  # Used to reproduce builds by setting the same time. Must be the number
  # of seconds since the Epoch.
  BUILD_DATETIME := $(shell date +%s)
endif

ifneq (,$(findstring Darwin,$(shell uname -sm)))
DATE := date -r $(BUILD_DATETIME)
else
DATE := date -d @$(BUILD_DATETIME)
endif

ifeq "" "$(BUILD_NUMBER)"
  # BUILD_NUMBER should be set to the source control value that
  # represents the current state of the source code.  E.g., a
  # perforce changelist number or a git hash.  Can be an arbitrary string
  # (to allow for source control that uses something other than numbers),
  # but must be a single word and a valid file name.
  #
  # If no BUILD_NUMBER is set, create a useful "I am an engineering build
  # from this date/time" value.  Make it start with a non-digit so that
  # anyone trying to parse it as an integer will probably get "0".
  BUILD_NUMBER := eng.$(USER).$(shell $(DATE) +%Y%m%d.%H%M%S)
endif<|MERGE_RESOLUTION|>--- conflicted
+++ resolved
@@ -24,11 +24,8 @@
 #     DEFAULT_APP_TARGET_SDK
 #     BUILD_ID
 #     BUILD_NUMBER
-<<<<<<< HEAD
+#     BUILD_DATETIME
 #     SECURITY_PATCH
-=======
-#     BUILD_DATETIME
->>>>>>> 05fae7e0
 #
 
 # Look for an optional file containing overrides of the defaults,
