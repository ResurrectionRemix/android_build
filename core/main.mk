# Only use ANDROID_BUILD_SHELL to wrap around bash.
# DO NOT use other shells such as zsh.
ifdef ANDROID_BUILD_SHELL
SHELL := $(ANDROID_BUILD_SHELL)
else
# Use bash, not whatever shell somebody has installed as /bin/sh
# This is repeated in config.mk, since envsetup.sh runs that file
# directly.
SHELL := /bin/bash
endif

# this turns off the suffix rules built into make
.SUFFIXES:

# this turns off the RCS / SCCS implicit rules of GNU Make
% : RCS/%,v
% : RCS/%
% : %,v
% : s.%
% : SCCS/s.%

# If a rule fails, delete $@.
.DELETE_ON_ERROR:

# Figure out where we are.
#TOP := $(dir $(word $(words $(MAKEFILE_LIST)),$(MAKEFILE_LIST)))
#TOP := $(patsubst %/,%,$(TOP))

# TOPDIR is the normal variable you should use, because
# if we are executing relative to the current directory
# it can be "", whereas TOP must be "." which causes
# pattern matching probles when make strips off the
# trailing "./" from paths in various places.
#ifeq ($(TOP),.)
#TOPDIR :=
#else
#TOPDIR := $(TOP)/
#endif

# Check for broken versions of make.
# (Allow any version under Cygwin since we don't actually build the platform there.)
ifeq (,$(findstring CYGWIN,$(shell uname -sm)))
ifneq (1,$(strip $(shell expr $(MAKE_VERSION) \>= 3.81)))
$(warning ********************************************************************************)
$(warning *  You are using version $(MAKE_VERSION) of make.)
$(warning *  Android can only be built by versions 3.81 and higher.)
$(warning *  see https://source.android.com/source/download.html)
$(warning ********************************************************************************)
$(error stopping)
endif
endif

# Absolute path of the present working direcotry.
# This overrides the shell variable $PWD, which does not necessarily points to
# the top of the source tree, for example when "make -C" is used in m/mm/mmm.
PWD := $(shell pwd)

TOP := .
TOPDIR :=

BUILD_SYSTEM := $(TOPDIR)build/core

# This is the default target.  It must be the first declared target.
.PHONY: droid
DEFAULT_GOAL := droid
$(DEFAULT_GOAL):

# Used to force goals to build.  Only use for conditionally defined goals.
.PHONY: FORCE
FORCE:

# These goals don't need to collect and include Android.mks/CleanSpec.mks
# in the source tree.
dont_bother_goals := clean clobber dataclean installclean \
    help out \
    snod systemimage-nodeps \
    stnod systemtarball-nodeps \
    userdataimage-nodeps userdatatarball-nodeps \
    cacheimage-nodeps \
    vendorimage-nodeps \
    ramdisk-nodeps \
    bootimage-nodeps

ifneq ($(filter $(dont_bother_goals), $(MAKECMDGOALS)),)
dont_bother := true
endif

# Targets that provide quick help on the build system.
include $(BUILD_SYSTEM)/help.mk

# Set up various standard variables based on configuration
# and host information.
include $(BUILD_SYSTEM)/config.mk

# This allows us to force a clean build - included after the config.mk
# environment setup is done, but before we generate any dependencies.  This
# file does the rm -rf inline so the deps which are all done below will
# be generated correctly
include $(BUILD_SYSTEM)/cleanbuild.mk

# Bring in Qualcomm helper macros
include $(BUILD_SYSTEM)/qcom_utils.mk

# Bring in Mediatek helper macros too
include $(BUILD_SYSTEM)/mtk_utils.mk

# Include the google-specific config
-include vendor/google/build/config.mk

VERSION_CHECK_SEQUENCE_NUMBER := 5

-include $(OUT_DIR)/versions_checked.mk
ifneq ($(VERSION_CHECK_SEQUENCE_NUMBER),$(VERSIONS_CHECKED))

$(info Checking build tools versions...)

ifneq ($(HOST_OS),windows)
# check for a case sensitive file system
ifneq (a,$(shell mkdir -p $(OUT_DIR) ; \
                echo a > $(OUT_DIR)/casecheck.txt; \
                    echo B > $(OUT_DIR)/CaseCheck.txt; \
                cat $(OUT_DIR)/casecheck.txt))
$(warning ************************************************************)
$(warning You are building on a case-insensitive filesystem.)
$(warning Please move your source tree to a case-sensitive filesystem.)
$(warning ************************************************************)
$(error Case-insensitive filesystems not supported)
endif
endif

# Make sure that there are no spaces in the absolute path; the
# build system can't deal with them.
ifneq ($(words $(shell pwd)),1)
$(warning ************************************************************)
$(warning You are building in a directory whose absolute path contains)
$(warning a space character:)
$(warning $(space))
$(warning "$(shell pwd)")
$(warning $(space))
$(warning Please move your source tree to a path that does not contain)
$(warning any spaces.)
$(warning ************************************************************)
$(error Directory names containing spaces not supported)
endif

<<<<<<< HEAD
java_version_str := $(shell unset _JAVA_OPTIONS && unset JAVA_TOOL_OPTIONS && java -version 2>&1)
javac_version_str := $(shell unset _JAVA_OPTIONS && unset JAVA_TOOL_OPTIONS && javac -version 2>&1)
=======
java_version_str := $(shell unset _JAVA_OPTIONS JAVA_TOOL_OPTIONS && java -version 2>&1)
javac_version_str := $(shell unset _JAVA_OPTIONS JAVA_TOOL_OPTIONS && javac -version 2>&1)
>>>>>>> 1966a9e7

# Check for the correct version of java, should be 1.7 by
# default, and 1.6 if LEGACY_USE_JAVA6 is set.
ifeq ($(LEGACY_USE_JAVA6),)
required_version := "1.7.x"
required_javac_version := "1.7"
java_version := $(shell echo '$(java_version_str)' | grep '^java .*[ "]1\.7[\. "$$]')
javac_version := $(shell echo '$(javac_version_str)' | grep '[ "]1\.7[\. "$$]')
else # if LEGACY_USE_JAVA6
required_version := "1.6.x"
required_javac_version := "1.6"
java_version := $(shell echo '$(java_version_str)' | grep '^java .*[ "]1\.6[\. "$$]')
javac_version := $(shell echo '$(javac_version_str)' | grep '[ "]1\.6[\. "$$]')
endif # if LEGACY_USE_JAVA6

ifeq ($(strip $(java_version)),)
$(info ************************************************************)
$(info You are attempting to build with the incorrect version)
$(info of java.)
$(info $(space))
$(info Your version is: $(java_version_str).)
$(info The required version is: $(required_version))
$(info $(space))
$(info Please follow the machine setup instructions at)
$(info $(space)$(space)$(space)$(space)https://source.android.com/source/initializing.html)
$(info ************************************************************)
$(error stop)
endif

# Check for the current JDK.
#
# For Java 1.7, we require OpenJDK on linux and Oracle JDK on Mac OS.
# For Java 1.6, we require Oracle for all host OSes.
requires_openjdk := false
ifeq ($(LEGACY_USE_JAVA6),)
ifeq ($(HOST_OS), linux)
requires_openjdk := true
endif
endif


# Check for the current jdk
ifeq ($(requires_openjdk), true)
# The user asked for java7 openjdk, so check that the host
# java version is really openjdk
ifeq ($(shell echo '$(java_version_str)' | grep -i openjdk),)
$(info ************************************************************)
$(info You asked for an OpenJDK 7 build but your version is)
$(info $(java_version_str).)
$(info ************************************************************)
$(error stop)
endif # java version is not OpenJdk
else # if requires_openjdk
ifneq ($(shell echo '$(java_version_str)' | grep -i openjdk),)
$(info ************************************************************)
$(info You are attempting to build with an unsupported JDK.)
$(info $(space))
$(info You use OpenJDK but only Sun/Oracle JDK is supported.)
$(info Please follow the machine setup instructions at)
$(info $(space)$(space)$(space)$(space)https://source.android.com/source/download.html)
$(info ************************************************************)
$(error stop)
endif # java version is not Sun Oracle JDK
endif # if requires_openjdk

# Check for the correct version of javac
ifeq ($(strip $(javac_version)),)
$(info ************************************************************)
$(info You are attempting to build with the incorrect version)
$(info of javac.)
$(info $(space))
$(info Your version is: $(javac_version_str).)
$(info The required version is: $(required_javac_version))
$(info $(space))
$(info Please follow the machine setup instructions at)
$(info $(space)$(space)$(space)$(space)https://source.android.com/source/download.html)
$(info ************************************************************)
$(error stop)
endif


ifndef BUILD_EMULATOR
  # Emulator binaries are now provided under prebuilts/android-emulator/
  BUILD_EMULATOR := false
endif

$(shell echo 'VERSIONS_CHECKED := $(VERSION_CHECK_SEQUENCE_NUMBER)' \
        > $(OUT_DIR)/versions_checked.mk)
$(shell echo 'BUILD_EMULATOR ?= $(BUILD_EMULATOR)' \
        >> $(OUT_DIR)/versions_checked.mk)
endif

# These are the modifier targets that don't do anything themselves, but
# change the behavior of the build.
# (must be defined before including definitions.make)
INTERNAL_MODIFIER_TARGETS := showcommands all incrementaljavac

.PHONY: incrementaljavac
incrementaljavac: ;

# WARNING:
# ENABLE_INCREMENTALJAVAC should NOT be enabled by default, because change of
# a Java source file won't trigger rebuild of its dependent Java files.
# You can only enable it by adding "incrementaljavac" to your make command line.
# You are responsible for the correctness of the incremental build.
# This may decrease incremental build time dramatically for large Java libraries,
# such as core.jar, framework.jar, etc.
ENABLE_INCREMENTALJAVAC :=
ifneq (,$(filter incrementaljavac, $(MAKECMDGOALS)))
ENABLE_INCREMENTALJAVAC := true
MAKECMDGOALS := $(filter-out incrementaljavac, $(MAKECMDGOALS))
endif

# EMMA_INSTRUMENT_STATIC merges the static emma library to each emma-enabled module.
ifeq (true,$(EMMA_INSTRUMENT_STATIC))
EMMA_INSTRUMENT := true
endif

# Bring in standard build system definitions.
include $(BUILD_SYSTEM)/definitions.mk

# Bring in dex_preopt.mk
include $(BUILD_SYSTEM)/dex_preopt.mk

ifneq ($(filter user userdebug eng,$(MAKECMDGOALS)),)
$(info ***************************************************************)
$(info ***************************************************************)
$(info Do not pass '$(filter user userdebug eng,$(MAKECMDGOALS))' on \
       the make command line.)
$(info Set TARGET_BUILD_VARIANT in buildspec.mk, or use lunch or)
$(info choosecombo.)
$(info ***************************************************************)
$(info ***************************************************************)
$(error stopping)
endif

ifneq ($(filter-out $(INTERNAL_VALID_VARIANTS),$(TARGET_BUILD_VARIANT)),)
$(info ***************************************************************)
$(info ***************************************************************)
$(info Invalid variant: $(TARGET_BUILD_VARIANT)
$(info Valid values are: $(INTERNAL_VALID_VARIANTS)
$(info ***************************************************************)
$(info ***************************************************************)
$(error stopping)
endif

# -----------------------------------------------------------------
# Variable to check java support level inside PDK build.
# Not necessary if the components is not in PDK.
# not defined : not supported
# "sdk" : sdk API only
# "platform" : platform API supproted
TARGET_BUILD_JAVA_SUPPORT_LEVEL := platform

# -----------------------------------------------------------------
# The pdk (Platform Development Kit) build
include build/core/pdk_config.mk

# -----------------------------------------------------------------
###
### In this section we set up the things that are different
### between the build variants
###

is_sdk_build :=

ifneq ($(filter sdk win_sdk sdk_addon,$(MAKECMDGOALS)),)
is_sdk_build := true
endif

ADDITIONAL_BUILD_PROPERTIES += dalvik.vm.isa.$(TARGET_ARCH).features=$(DEX2OAT_TARGET_INSTRUCTION_SET_FEATURES)
ifdef TARGET_2ND_ARCH
ADDITIONAL_BUILD_PROPERTIES += dalvik.vm.isa.$(TARGET_2ND_ARCH).features=$($(TARGET_2ND_ARCH_VAR_PREFIX)DEX2OAT_TARGET_INSTRUCTION_SET_FEATURES)
endif

## user/userdebug ##

user_variant := $(filter user userdebug,$(TARGET_BUILD_VARIANT))
enable_target_debugging := true
tags_to_install :=
ifneq (,$(user_variant))
  # Target is secure in user builds.
  ADDITIONAL_DEFAULT_PROPERTIES += ro.secure=1

  ifeq ($(user_variant),userdebug)
    # Pick up some extra useful tools
    tags_to_install += debug

    # Enable Dalvik lock contention logging for userdebug builds.
    ADDITIONAL_BUILD_PROPERTIES += dalvik.vm.lockprof.threshold=500
  else
    # Disable debugging in plain user builds.
    enable_target_debugging :=
  endif

  # Turn on Dalvik preoptimization for libdvm.so user builds, but only if not
  # explicitly disabled and the build is running on Linux (since host
  # Dalvik isn't built for non-Linux hosts).
  ifeq (,$(WITH_DEXPREOPT))
    ifeq ($(DALVIK_VM_LIB),libdvm.so)
      ifeq ($(user_variant),user)
        ifeq ($(HOST_OS),linux)
          WITH_DEXPREOPT := true
        endif
      endif
    endif
  endif

  # Disallow mock locations by default for user builds
  ADDITIONAL_DEFAULT_PROPERTIES += ro.allow.mock.location=0

else # !user_variant
  # Turn on checkjni for non-user builds.
  ADDITIONAL_BUILD_PROPERTIES += ro.kernel.android.checkjni=1
  # Set device insecure for non-user builds.
  ADDITIONAL_DEFAULT_PROPERTIES += ro.secure=0
  # Allow mock locations by default for non user builds
  ADDITIONAL_DEFAULT_PROPERTIES += ro.allow.mock.location=1
endif # !user_variant

ifeq (true,$(strip $(enable_target_debugging)))
  # Target is more debuggable and adbd is on by default
  ADDITIONAL_DEFAULT_PROPERTIES += ro.debuggable=1
  # Include the debugging/testing OTA keys in this build.
  INCLUDE_TEST_OTA_KEYS := true
else # !enable_target_debugging
  # Target is less debuggable and adbd is off by default
  ADDITIONAL_DEFAULT_PROPERTIES += ro.debuggable=0
endif # !enable_target_debugging

## eng ##

ifeq ($(TARGET_BUILD_VARIANT),eng)
tags_to_install := debug eng
ifneq ($(filter ro.setupwizard.mode=ENABLED, $(call collapse-pairs, $(ADDITIONAL_BUILD_PROPERTIES))),)
  # Don't require the setup wizard on eng builds
  ADDITIONAL_BUILD_PROPERTIES := $(filter-out ro.setupwizard.mode=%,\
          $(call collapse-pairs, $(ADDITIONAL_BUILD_PROPERTIES))) \
          ro.setupwizard.mode=OPTIONAL
endif
ifndef is_sdk_build
  # Don't even verify the image on eng builds to speed startup
  ADDITIONAL_BUILD_PROPERTIES += dalvik.vm.image-dex2oat-filter=verify-none
  # Don't compile apps on eng builds to speed startup
  ADDITIONAL_BUILD_PROPERTIES += dalvik.vm.dex2oat-filter=interpret-only
endif
endif

## sdk ##

ifdef is_sdk_build

# Detect if we want to build a repository for the SDK
sdk_repo_goal := $(strip $(filter sdk_repo,$(MAKECMDGOALS)))
MAKECMDGOALS := $(strip $(filter-out sdk_repo,$(MAKECMDGOALS)))

ifneq ($(words $(filter-out $(INTERNAL_MODIFIER_TARGETS) checkbuild emulator_tests target-files-package,$(MAKECMDGOALS))),1)
$(error The 'sdk' target may not be specified with any other targets)
endif

# TODO: this should be eng I think.  Since the sdk is built from the eng
# variant.
tags_to_install := debug eng
ADDITIONAL_BUILD_PROPERTIES += xmpp.auto-presence=true
ADDITIONAL_BUILD_PROPERTIES += ro.config.nocheckin=yes
else # !sdk
endif

BUILD_WITHOUT_PV := true

## precise GC ##

ifneq ($(filter dalvik.gc.type-precise,$(PRODUCT_TAGS)),)
  # Enabling type-precise GC results in larger optimized DEX files.  The
  # additional storage requirements for ".odex" files can cause /system
  # to overflow on some devices, so this is configured separately for
  # each product.
  ADDITIONAL_BUILD_PROPERTIES += dalvik.vm.dexopt-flags=m=y
endif

ADDITIONAL_BUILD_PROPERTIES += net.bt.name=Android

# enable vm tracing in files for now to help track
# the cause of ANRs in the content process
ADDITIONAL_BUILD_PROPERTIES += dalvik.vm.stack-trace-file=/data/anr/traces.txt

# ------------------------------------------------------------
# Define a function that, given a list of module tags, returns
# non-empty if that module should be installed in /system.

# For most goals, anything not tagged with the "tests" tag should
# be installed in /system.
define should-install-to-system
$(if $(filter tests,$(1)),,true)
endef

ifdef is_sdk_build
# For the sdk goal, anything with the "samples" tag should be
# installed in /data even if that module also has "eng"/"debug"/"user".
define should-install-to-system
$(if $(filter samples tests,$(1)),,true)
endef
endif


# If they only used the modifier goals (showcommands, etc), we'll actually
# build the default target.
ifeq ($(filter-out $(INTERNAL_MODIFIER_TARGETS),$(MAKECMDGOALS)),)
.PHONY: $(INTERNAL_MODIFIER_TARGETS)
$(INTERNAL_MODIFIER_TARGETS): $(DEFAULT_GOAL)
endif

#Add dirty mode:
ifeq ($(MAKECMDGOALS),dirty)
dont_bother := true
endif

# Bring in all modules that need to be built.
ifeq ($(HOST_OS),windows)
SDK_ONLY := true
endif

ifeq ($(SDK_ONLY),true)
include $(TOPDIR)sdk/build/windows_sdk_whitelist.mk
include $(TOPDIR)development/build/windows_sdk_whitelist.mk

# Exclude tools/acp when cross-compiling windows under linux
ifeq ($(findstring Linux,$(UNAME)),)
subdirs += build/tools/acp
endif

else	# !SDK_ONLY
#
# Typical build; include any Android.mk files we can find.
#
subdirs := $(TOP)

FULL_BUILD := true

endif	# !SDK_ONLY

# Before we go and include all of the module makefiles, stash away
# the PRODUCT_* values so that later we can verify they are not modified.
stash_product_vars:=true
ifeq ($(stash_product_vars),true)
  $(call stash-product-vars, __STASHED)
endif

ifneq ($(ONE_SHOT_MAKEFILE),)
# We've probably been invoked by the "mm" shell function
# with a subdirectory's makefile.
include $(ONE_SHOT_MAKEFILE)
# Change CUSTOM_MODULES to include only modules that were
# defined by this makefile; this will install all of those
# modules as a side-effect.  Do this after including ONE_SHOT_MAKEFILE
# so that the modules will be installed in the same place they
# would have been with a normal make.
CUSTOM_MODULES := $(sort $(call get-tagged-modules,$(ALL_MODULE_TAGS)))
FULL_BUILD :=
# Stub out the notice targets, which probably aren't defined
# when using ONE_SHOT_MAKEFILE.
NOTICE-HOST-%: ;
NOTICE-TARGET-%: ;

# A helper goal printing out install paths
.PHONY: GET-INSTALL-PATH
GET-INSTALL-PATH:
	@$(foreach m, $(ALL_MODULES), $(if $(ALL_MODULES.$(m).INSTALLED), \
		echo 'INSTALL-PATH: $(m) $(ALL_MODULES.$(m).INSTALLED)';))

else # ONE_SHOT_MAKEFILE

ifneq ($(dont_bother),true)
#
# Include all of the makefiles in the system
#

# Can't use first-makefiles-under here because
# --mindepth=2 makes the prunes not work.
subdir_makefiles := \
	$(shell build/tools/findleaves.py --prune=$(OUT_DIR) --prune=.repo --prune=.git $(subdirs) Android.mk)

$(foreach mk, $(subdir_makefiles), $(eval include $(mk)))

endif # dont_bother

endif # ONE_SHOT_MAKEFILE

# Now with all Android.mks loaded we can do post cleaning steps.
include $(BUILD_SYSTEM)/post_clean.mk

ifeq ($(stash_product_vars),true)
  $(call assert-product-vars, __STASHED)
endif

include $(BUILD_SYSTEM)/legacy_prebuilts.mk
ifneq ($(filter-out $(GRANDFATHERED_ALL_PREBUILT),$(strip $(notdir $(ALL_PREBUILT)))),)
  $(warning *** Some files have been added to ALL_PREBUILT.)
  $(warning *)
  $(warning * ALL_PREBUILT is a deprecated mechanism that)
  $(warning * should not be used for new files.)
  $(warning * As an alternative, use PRODUCT_COPY_FILES in)
  $(warning * the appropriate product definition.)
  $(warning * build/target/product/core.mk is the product)
  $(warning * definition used in all products.)
  $(warning *)
  $(foreach bad_prebuilt,$(filter-out $(GRANDFATHERED_ALL_PREBUILT),$(strip $(notdir $(ALL_PREBUILT)))),$(warning * unexpected $(bad_prebuilt) in ALL_PREBUILT))
  $(warning *)
  $(error ALL_PREBUILT contains unexpected files)
endif

# -------------------------------------------------------------------
# All module makefiles have been included at this point.
# -------------------------------------------------------------------


# -------------------------------------------------------------------
# Fix up CUSTOM_MODULES to refer to installed files rather than
# just bare module names.  Leave unknown modules alone in case
# they're actually full paths to a particular file.
known_custom_modules := $(filter $(ALL_MODULES),$(CUSTOM_MODULES))
unknown_custom_modules := $(filter-out $(ALL_MODULES),$(CUSTOM_MODULES))
CUSTOM_MODULES := \
	$(call module-installed-files,$(known_custom_modules)) \
	$(unknown_custom_modules)

# -------------------------------------------------------------------
# Define dependencies for modules that require other modules.
# This can only happen now, after we've read in all module makefiles.
#
# TODO: deal with the fact that a bare module name isn't
# unambiguous enough.  Maybe declare short targets like
# APPS:Quake or HOST:SHARED_LIBRARIES:libutils.
# BUG: the system image won't know to depend on modules that are
# brought in as requirements of other modules.
#
# Resolve the required module name to 32-bit or 64-bit variant.
# Get a list of corresponding 32-bit module names, if one exists.
define get-32-bit-modules
$(strip $(foreach m,$(1),\
  $(if $(ALL_MODULES.$(m)$(TARGET_2ND_ARCH_MODULE_SUFFIX).CLASS),\
    $(m)$(TARGET_2ND_ARCH_MODULE_SUFFIX))))
endef
# Get a list of corresponding 32-bit module names, if one exists;
# otherwise return the original module name
define get-32-bit-modules-if-we-can
$(strip $(foreach m,$(1),\
  $(if $(ALL_MODULES.$(m)$(TARGET_2ND_ARCH_MODULE_SUFFIX).CLASS),\
    $(m)$(TARGET_2ND_ARCH_MODULE_SUFFIX),
    $(m))))
endef

# If a module is built for 32-bit, the required modules must be 32-bit too;
# Otherwise if the module is an exectuable or shared library,
#   the required modules must be 64-bit;
#   otherwise we require both 64-bit and 32-bit variant, if one exists.
$(foreach m,$(ALL_MODULES),\
  $(eval r := $(ALL_MODULES.$(m).REQUIRED))\
  $(if $(r),\
    $(if $(ALL_MODULES.$(m).FOR_2ND_ARCH),\
      $(eval r_r := $(call get-32-bit-modules-if-we-can,$(r))),\
      $(if $(filter EXECUTABLES SHARED_LIBRARIES,$(ALL_MODULES.$(m).CLASS)),\
        $(eval r_r := $(r)),\
        $(eval r_r := $(r) $(call get-32-bit-modules,$(r)))\
       )\
     )\
     $(eval ALL_MODULES.$(m).REQUIRED := $(strip $(r_r)))\
  )\
)
r_r :=

define add-required-deps
$(1): | $(2)
endef

$(foreach m,$(ALL_MODULES), \
  $(eval r := $(ALL_MODULES.$(m).REQUIRED)) \
  $(if $(r), \
    $(eval r := $(call module-installed-files,$(r))) \
    $(eval t_m := $(filter $(TARGET_OUT_ROOT)/%, $(ALL_MODULES.$(m).INSTALLED))) \
    $(eval h_m := $(filter $(HOST_OUT_ROOT)/%, $(ALL_MODULES.$(m).INSTALLED))) \
    $(eval t_r := $(filter $(TARGET_OUT_ROOT)/%, $(r))) \
    $(eval h_r := $(filter $(HOST_OUT_ROOT)/%, $(r))) \
    $(eval t_m := $(filter-out $(t_r), $(t_m))) \
    $(eval h_m := $(filter-out $(h_r), $(h_m))) \
    $(if $(t_m), $(eval $(call add-required-deps, $(t_m),$(t_r)))) \
    $(if $(h_m), $(eval $(call add-required-deps, $(h_m),$(h_r)))) \
   ) \
 )

t_m :=
h_m :=
t_r :=
h_r :=

# Establish the dependecies on the shared libraries.
# It also adds the shared library module names to ALL_MODULES.$(m).REQUIRED,
# so they can be expanded to product_MODULES later.
# $(1): TARGET_ or HOST_.
# $(2): non-empty for 2nd arch.
define resolve-shared-libs-depes
$(foreach m,$($(if $(2),$($(1)2ND_ARCH_VAR_PREFIX))$(1)DEPENDENCIES_ON_SHARED_LIBRARIES),\
  $(eval p := $(subst :,$(space),$(m)))\
  $(eval mod := $(firstword $(p)))\
  $(eval deps := $(subst $(comma),$(space),$(lastword $(p))))\
  $(if $(2),$(eval deps := $(addsuffix $($(1)2ND_ARCH_MODULE_SUFFIX),$(deps))))\
  $(eval r := $(filter $($(1)OUT_ROOT)/%,$(call module-installed-files,\
    $(deps))))\
  $(eval $(call add-required-deps,$(word 2,$(p)),$(r)))\
  $(eval ALL_MODULES.$(mod).REQUIRED += $(deps)))
endef

$(call resolve-shared-libs-depes,TARGET_)
ifdef TARGET_2ND_ARCH
$(call resolve-shared-libs-depes,TARGET_,true)
endif
$(call resolve-shared-libs-depes,HOST_)
ifdef HOST_2ND_ARCH
$(call resolve-shared-libs-depes,HOST_,true)
endif

m :=
r :=
p :=
deps :=
add-required-deps :=

# -------------------------------------------------------------------
# Figure out our module sets.
#
# Of the modules defined by the component makefiles,
# determine what we actually want to build.

###########################################################
## Expand a module name list with REQUIRED modules
###########################################################
# $(1): The variable name that holds the initial module name list.
#       the variable will be modified to hold the expanded results.
# $(2): The initial module name list.
# Returns empty string (maybe with some whitespaces).
define expand-required-modules
$(eval _erm_new_modules := $(sort $(filter-out $($(1)),\
  $(foreach m,$(2),$(ALL_MODULES.$(m).REQUIRED)))))\
$(if $(_erm_new_modules),$(eval $(1) += $(_erm_new_modules))\
  $(call expand-required-modules,$(1),$(_erm_new_modules)))
endef

ifdef FULL_BUILD
  # The base list of modules to build for this product is specified
  # by the appropriate product definition file, which was included
  # by product_config.mk.
  product_MODULES := $(PRODUCTS.$(INTERNAL_PRODUCT).PRODUCT_PACKAGES)
  # Filter out the overridden packages before doing expansion
  product_MODULES := $(filter-out $(foreach p, $(product_MODULES), \
      $(PACKAGES.$(p).OVERRIDES)), $(product_MODULES))

  # Resolve the :32 :64 module name
  modules_32 := $(patsubst %:32,%,$(filter %:32, $(product_MODULES)))
  modules_64 := $(patsubst %:64,%,$(filter %:64, $(product_MODULES)))
  modules_rest := $(filter-out %:32 %:64,$(product_MODULES))
  # Note for 32-bit product, $(modules_32) and $(modules_64) will be
  # added as their original module names.
  product_MODULES := $(call get-32-bit-modules-if-we-can, $(modules_32))
  product_MODULES += $(modules_64)
  # For the rest we add both
  product_MODULES += $(call get-32-bit-modules, $(modules_rest))
  product_MODULES += $(modules_rest)

  $(call expand-required-modules,product_MODULES,$(product_MODULES))

  product_FILES := $(call module-installed-files, $(product_MODULES))
  ifeq (0,1)
    $(info product_FILES for $(TARGET_DEVICE) ($(INTERNAL_PRODUCT)):)
    $(foreach p,$(product_FILES),$(info :   $(p)))
    $(error done)
  endif
else
  # We're not doing a full build, and are probably only including
  # a subset of the module makefiles.  Don't try to build any modules
  # requested by the product, because we probably won't have rules
  # to build them.
  product_FILES :=
endif

eng_MODULES := $(sort \
        $(call module-installed-files, $(call module-names-for-tag-list,eng)) \
        $(call module-installed-files, $(PRODUCTS.$(INTERNAL_PRODUCT).PRODUCT_PACKAGES_ENG)) \
    )
debug_MODULES := $(sort \
        $(call module-installed-files, $(call module-names-for-tag-list,debug)) \
        $(call module-installed-files, $(PRODUCTS.$(INTERNAL_PRODUCT).PRODUCT_PACKAGES_DEBUG)) \
    )
tests_MODULES := $(sort \
        $(call module-installed-files, $(call module-names-for-tag-list,tests)) \
        $(call module-installed-files, $(PRODUCTS.$(INTERNAL_PRODUCT).PRODUCT_PACKAGES_TESTS)) \
    )

# TODO: Remove the 3 places in the tree that use ALL_DEFAULT_INSTALLED_MODULES
# and get rid of it from this list.
modules_to_install := $(sort \
    $(ALL_DEFAULT_INSTALLED_MODULES) \
    $(product_FILES) \
    $(foreach tag,$(tags_to_install),$($(tag)_MODULES)) \
    $(CUSTOM_MODULES) \
  )

# Some packages may override others using LOCAL_OVERRIDES_PACKAGES.
# Filter out (do not install) any overridden packages.
overridden_packages := $(call get-package-overrides,$(modules_to_install))
ifdef overridden_packages
#  old_modules_to_install := $(modules_to_install)
  modules_to_install := \
      $(filter-out $(foreach p,$(overridden_packages),$(p) %/$(p).apk), \
          $(modules_to_install))
endif
#$(error filtered out
#           $(filter-out $(modules_to_install),$(old_modules_to_install)))

# Don't include any GNU targets in the SDK.  It's ok (and necessary)
# to build the host tools, but nothing that's going to be installed
# on the target (including static libraries).
ifdef is_sdk_build
  target_gnu_MODULES := \
              $(filter \
                      $(TARGET_OUT_INTERMEDIATES)/% \
                      $(TARGET_OUT)/% \
                      $(TARGET_OUT_DATA)/%, \
                              $(sort $(call get-tagged-modules,gnu)))
  $(info Removing from sdk:)$(foreach d,$(target_gnu_MODULES),$(info : $(d)))
  modules_to_install := \
              $(filter-out $(target_gnu_MODULES),$(modules_to_install))

  # Ensure every module listed in PRODUCT_PACKAGES* gets something installed
  # TODO: Should we do this for all builds and not just the sdk?
  dangling_modules :=
  $(foreach m, $(PRODUCTS.$(INTERNAL_PRODUCT).PRODUCT_PACKAGES), \
    $(if $(strip $(ALL_MODULES.$(m).INSTALLED) $(ALL_MODULES.$(m)$(TARGET_2ND_ARCH_MODULE_SUFFIX).INSTALLED)),,\
      $(eval dangling_modules += $(m))))
  ifneq ($(TARGET_IS_64_BIT),true)
    # We know those 64-bit modules don't exist in the 32-bit SDK build.
    dangling_modules := $(filter-out %64,$(dangling_modules))
  endif
  ifneq ($(dangling_modules),)
    $(warning: Modules '$(dangling_modules)' in PRODUCT_PACKAGES have nothing to install!)
  endif
  $(foreach m, $(PRODUCTS.$(INTERNAL_PRODUCT).PRODUCT_PACKAGES_DEBUG), \
    $(if $(strip $(ALL_MODULES.$(m).INSTALLED)),,\
      $(warning $(ALL_MODULES.$(m).MAKEFILE): Module '$(m)' in PRODUCT_PACKAGES_DEBUG has nothing to install!)))
  $(foreach m, $(PRODUCTS.$(INTERNAL_PRODUCT).PRODUCT_PACKAGES_ENG), \
    $(if $(strip $(ALL_MODULES.$(m).INSTALLED)),,\
      $(warning $(ALL_MODULES.$(m).MAKEFILE): Module '$(m)' in PRODUCT_PACKAGES_ENG has nothing to install!)))
  $(foreach m, $(PRODUCTS.$(INTERNAL_PRODUCT).PRODUCT_PACKAGES_TESTS), \
    $(if $(strip $(ALL_MODULES.$(m).INSTALLED)),,\
      $(warning $(ALL_MODULES.$(m).MAKEFILE): Module '$(m)' in PRODUCT_PACKAGES_TESTS has nothing to install!)))
endif

# build/core/Makefile contains extra stuff that we don't want to pollute this
# top-level makefile with.  It expects that ALL_DEFAULT_INSTALLED_MODULES
# contains everything that's built during the current make, but it also further
# extends ALL_DEFAULT_INSTALLED_MODULES.
ALL_DEFAULT_INSTALLED_MODULES := $(modules_to_install)
include $(BUILD_SYSTEM)/Makefile
modules_to_install := $(sort $(ALL_DEFAULT_INSTALLED_MODULES))
ALL_DEFAULT_INSTALLED_MODULES :=


# These are additional goals that we build, in order to make sure that there
# is as little code as possible in the tree that doesn't build.
modules_to_check := $(foreach m,$(ALL_MODULES),$(ALL_MODULES.$(m).CHECKED))

# If you would like to build all goals, and not skip any intermediate
# steps, you can pass the "all" modifier goal on the commandline.
ifneq ($(filter all,$(MAKECMDGOALS)),)
modules_to_check += $(foreach m,$(ALL_MODULES),$(ALL_MODULES.$(m).BUILT))
endif

# for easier debugging
modules_to_check := $(sort $(modules_to_check))
#$(error modules_to_check $(modules_to_check))

# -------------------------------------------------------------------
# This is used to to get the ordering right, you can also use these,
# but they're considered undocumented, so don't complain if their
# behavior changes.
.PHONY: prebuilt
prebuilt: $(ALL_PREBUILT)

# An internal target that depends on all copied headers
# (see copy_headers.make).  Other targets that need the
# headers to be copied first can depend on this target.
.PHONY: all_copied_headers
all_copied_headers: ;

$(ALL_C_CPP_ETC_OBJECTS): | all_copied_headers

# All the droid stuff, in directories
.PHONY: files
files: prebuilt \
        $(modules_to_install) \
        $(INSTALLED_ANDROID_INFO_TXT_TARGET)

# -------------------------------------------------------------------

.PHONY: checkbuild
checkbuild: $(modules_to_check)
ifeq (true,$(ANDROID_BUILD_EVERYTHING_BY_DEFAULT)$(filter $(MAKECMDGOALS),checkbuild))
droid: checkbuild
else
# ANDROID_BUILD_EVERYTHING_BY_DEFAULT not set, or checkbuild is one of the cmd goals.
checkbuild: droid
endif

.PHONY: ramdisk
ramdisk: $(INSTALLED_RAMDISK_TARGET)

.PHONY: factory_ramdisk
factory_ramdisk: $(INSTALLED_FACTORY_RAMDISK_TARGET)

.PHONY: factory_bundle
factory_bundle: $(INSTALLED_FACTORY_BUNDLE_TARGET)

.PHONY: systemtarball
systemtarball: $(INSTALLED_SYSTEMTARBALL_TARGET)

.PHONY: boottarball
boottarball: $(INSTALLED_BOOTTARBALL_TARGET)

.PHONY: userdataimage
userdataimage: $(INSTALLED_USERDATAIMAGE_TARGET)

ifneq (,$(filter userdataimage, $(MAKECMDGOALS)))
$(call dist-for-goals, userdataimage, $(BUILT_USERDATAIMAGE_TARGET))
endif

.PHONY: userdatatarball
userdatatarball: $(INSTALLED_USERDATATARBALL_TARGET)

.PHONY: cacheimage
cacheimage: $(INSTALLED_CACHEIMAGE_TARGET)

.PHONY: vendorimage
vendorimage: $(INSTALLED_VENDORIMAGE_TARGET)

.PHONY: bootimage
bootimage: $(INSTALLED_BOOTIMAGE_TARGET)

# phony target that include any targets in $(ALL_MODULES)
.PHONY: all_modules
ifndef BUILD_MODULES_IN_PATHS
all_modules: $(ALL_MODULES)
else
# BUILD_MODULES_IN_PATHS is a list of paths relative to the top of the tree
module_path_patterns := $(foreach p, $(BUILD_MODULES_IN_PATHS),\
    $(if $(filter %/,$(p)),$(p)%,$(p)/%))
my_all_modules := $(sort $(foreach m, $(ALL_MODULES),$(if $(filter\
    $(module_path_patterns), $(addsuffix /,$(ALL_MODULES.$(m).PATH))),$(m))))
all_modules: $(my_all_modules)
endif


# Build files and then package it into the rom formats
.PHONY: droidcore
droidcore: files \
	systemimage \
	$(INSTALLED_BOOTIMAGE_TARGET) \
	$(INSTALLED_RECOVERYIMAGE_TARGET) \
	$(INSTALLED_USERDATAIMAGE_TARGET) \
	$(INSTALLED_CACHEIMAGE_TARGET) \
	$(INSTALLED_VENDORIMAGE_TARGET) \
	$(INSTALLED_FILES_FILE)

# dist_files only for putting your library into the dist directory with a full build.
.PHONY: dist_files

ifneq ($(TARGET_BUILD_APPS),)
  # If this build is just for apps, only build apps and not the full system by default.

  unbundled_build_modules :=
  ifneq ($(filter all,$(TARGET_BUILD_APPS)),)
    # If they used the magic goal "all" then build all apps in the source tree.
    unbundled_build_modules := $(foreach m,$(sort $(ALL_MODULES)),$(if $(filter APPS,$(ALL_MODULES.$(m).CLASS)),$(m)))
  else
    unbundled_build_modules := $(TARGET_BUILD_APPS)
  endif

  # Dist the installed files if they exist.
  apps_only_installed_files := $(foreach m,$(unbundled_build_modules),$(ALL_MODULES.$(m).INSTALLED))
  $(call dist-for-goals,apps_only, $(apps_only_installed_files))
  # For uninstallable modules such as static Java library, we have to dist the built file,
  # as <module_name>.<suffix>
  apps_only_dist_built_files := $(foreach m,$(unbundled_build_modules),$(if $(ALL_MODULES.$(m).INSTALLED),,\
      $(if $(ALL_MODULES.$(m).BUILT),$(ALL_MODULES.$(m).BUILT):$(m)$(suffix $(ALL_MODULES.$(m).BUILT)))))
  $(call dist-for-goals,apps_only, $(apps_only_dist_built_files))

  ifeq ($(EMMA_INSTRUMENT),true)
    $(EMMA_META_ZIP) : $(apps_only_installed_files)

    $(call dist-for-goals,apps_only, $(EMMA_META_ZIP))
  endif

  $(PROGUARD_DICT_ZIP) : $(apps_only_installed_files)
  $(call dist-for-goals,apps_only, $(PROGUARD_DICT_ZIP))

  $(SYMBOLS_ZIP) : $(apps_only_installed_files)
  $(call dist-for-goals,apps_only, $(SYMBOLS_ZIP))

.PHONY: apps_only
apps_only: $(unbundled_build_modules)

droid: apps_only

# Combine the NOTICE files for a apps_only build
$(eval $(call combine-notice-files, \
    $(target_notice_file_txt), \
    $(target_notice_file_html), \
    "Notices for files for apps:", \
    $(TARGET_OUT_NOTICE_FILES), \
    $(apps_only_installed_files)))


else # TARGET_BUILD_APPS
  $(call dist-for-goals, droidcore, \
    $(INTERNAL_UPDATE_PACKAGE_TARGET) \
    $(INTERNAL_OTA_PACKAGE_TARGET) \
    $(SYMBOLS_ZIP) \
    $(INSTALLED_FILES_FILE) \
    $(INSTALLED_BUILD_PROP_TARGET) \
    $(BUILT_TARGET_FILES_PACKAGE) \
    $(INSTALLED_ANDROID_INFO_TXT_TARGET) \
    $(INSTALLED_RAMDISK_TARGET) \
    $(INSTALLED_FACTORY_RAMDISK_TARGET) \
    $(INSTALLED_FACTORY_BUNDLE_TARGET) \
   )

  # Put a copy of the radio/bootloader files in the dist dir.
  $(foreach f,$(INSTALLED_RADIOIMAGE_TARGET), \
    $(call dist-for-goals, droidcore, $(f)))

  ifneq ($(ANDROID_BUILD_EMBEDDED),true)
  ifneq ($(TARGET_BUILD_PDK),true)
    $(call dist-for-goals, droidcore, \
      $(APPS_ZIP) \
      $(INTERNAL_EMULATOR_PACKAGE_TARGET) \
      $(PACKAGE_STATS_FILE) \
    )
  endif
  endif

  ifeq ($(EMMA_INSTRUMENT),true)
    $(EMMA_META_ZIP) : $(INSTALLED_SYSTEMIMAGE)

    $(call dist-for-goals, dist_files, $(EMMA_META_ZIP))
  endif

# Building a full system-- the default is to build droidcore
droid: droidcore dist_files

endif # TARGET_BUILD_APPS

.PHONY: docs
docs: $(ALL_DOCS)

.PHONY: sdk
ALL_SDK_TARGETS := $(INTERNAL_SDK_TARGET)
sdk: $(ALL_SDK_TARGETS)
$(call dist-for-goals,sdk win_sdk, \
    $(ALL_SDK_TARGETS) \
    $(SYMBOLS_ZIP) \
    $(INSTALLED_BUILD_PROP_TARGET) \
)

# umbrella targets to assit engineers in verifying builds
.PHONY: java native target host java-host java-target native-host native-target \
        java-host-tests java-target-tests native-host-tests native-target-tests \
        java-tests native-tests host-tests target-tests tests
# some synonyms
.PHONY: host-java target-java host-native target-native \
        target-java-tests target-native-tests
host-java : java-host
target-java : java-target
host-native : native-host
target-native : native-target
target-java-tests : java-target-tests
target-native-tests : native-target-tests
tests : host-tests target-tests

# To catch more build breakage, check build tests modules in eng and userdebug builds.
ifneq ($(TARGET_BUILD_PDK),true)
ifneq ($(filter eng userdebug,$(TARGET_BUILD_VARIANT)),)
droidcore : target-tests host-tests
endif
endif

.PHONY: lintall

ifneq (,$(filter samplecode, $(MAKECMDGOALS)))
.PHONY: samplecode
sample_MODULES := $(sort $(call get-tagged-modules,samples))
sample_APKS_DEST_PATH := $(TARGET_COMMON_OUT_ROOT)/samples
sample_APKS_COLLECTION := \
        $(foreach module,$(sample_MODULES),$(sample_APKS_DEST_PATH)/$(notdir $(module)))
$(foreach module,$(sample_MODULES),$(eval $(call \
        copy-one-file,$(module),$(sample_APKS_DEST_PATH)/$(notdir $(module)))))
sample_ADDITIONAL_INSTALLED := \
        $(filter-out $(modules_to_install) $(modules_to_check) $(ALL_PREBUILT),$(sample_MODULES))
samplecode: $(sample_APKS_COLLECTION)
	@echo -e ${CL_GRN}"Collect sample code apks:"${CL_RST}" $^"
	# remove apks that are not intended to be installed.
	rm -f $(sample_ADDITIONAL_INSTALLED)
endif  # samplecode in $(MAKECMDGOALS)

.PHONY: findbugs
findbugs: $(INTERNAL_FINDBUGS_HTML_TARGET) $(INTERNAL_FINDBUGS_XML_TARGET)

.PHONY: clean
clean:
	@rm -rf $(OUT_DIR)/*
	@echo -e ${CL_GRN}"Entire build directory removed."${CL_RST}

.PHONY: clobber
clobber: clean

# The rules for dataclean and installclean are defined in cleanbuild.mk.

#xxx scrape this from ALL_MODULE_NAME_TAGS
.PHONY: modules
modules:
	@echo -e ${CL_GRN}"Available sub-modules:"${CL_RST}
	@echo "$(call module-names-for-tag-list,$(ALL_MODULE_TAGS))" | \
	      tr -s ' ' '\n' | sort -u | $(COLUMN)

.PHONY: showcommands
showcommands:
	@echo >/dev/null

.PHONY: nothing
nothing:
	@echo Successfully read the makefiles.


# Clears out zip and build.prop
.PHONY: dirty
dirty:
	@rm -rf $(OUT_DIR)/target/product/*/system/build.prop
	@rm -rf $(OUT_DIR)/target/product/*/*.zip
	@rm -rf $(OUT_DIR)/target/product/*/*.md5sum
	@rm -rf $(OUT_DIR)/target/product/*/*.txt
	@echo -e ${CL_GRN}"build.prop, changelog and zip files erased"${CL_RST}<|MERGE_RESOLUTION|>--- conflicted
+++ resolved
@@ -143,13 +143,9 @@
 $(error Directory names containing spaces not supported)
 endif
 
-<<<<<<< HEAD
+
 java_version_str := $(shell unset _JAVA_OPTIONS && unset JAVA_TOOL_OPTIONS && java -version 2>&1)
 javac_version_str := $(shell unset _JAVA_OPTIONS && unset JAVA_TOOL_OPTIONS && javac -version 2>&1)
-=======
-java_version_str := $(shell unset _JAVA_OPTIONS JAVA_TOOL_OPTIONS && java -version 2>&1)
-javac_version_str := $(shell unset _JAVA_OPTIONS JAVA_TOOL_OPTIONS && javac -version 2>&1)
->>>>>>> 1966a9e7
 
 # Check for the correct version of java, should be 1.7 by
 # default, and 1.6 if LEGACY_USE_JAVA6 is set.
