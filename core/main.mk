--- conflicted
+++ resolved
@@ -70,20 +70,6 @@
 
 $(info Checking build tools versions...)
 
-<<<<<<< HEAD
-ifeq ($(BUILD_OS),linux)
-build_arch := $(shell uname -m)
-ifneq (64,$(findstring 64,$(build_arch)))
-$(warning ************************************************************)
-$(warning You are attempting to build on a 32-bit system.)
-$(warning Only 64-bit build environments are supported beyond froyo/2.2.)
-$(warning ************************************************************)
-BUILDING_ON_32BIT := true
-endif
-endif
-
-=======
->>>>>>> 742968bd
 ifneq ($(HOST_OS),windows)
 ifneq ($(HOST_OS)-$(HOST_ARCH),darwin-ppc)
 # check for a case sensitive file system
